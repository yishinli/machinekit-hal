--- conflicted
+++ resolved
@@ -154,14 +154,8 @@
     "${cmd[@]}" || (
 	e=$?; echo "rtapi_msgd startup failed - aborting" >&2; exit $e)
 
-<<<<<<< HEAD
-    # rtapi_app_<flavor> now handles the kernel module loading
-    # for kthreads as needed
+    # rtapi_app
     local cmd=(${rtapi_app} --instance=$MK_INSTANCE --debug=$DEBUG $RTAPI_APP_OPTS)
-=======
-    # rtapi_app
-    local cmd=(${rtapi_app} --instance=$MK_INSTANCE $RTAPI_APP_OPTS)
->>>>>>> e898d136
     if [ $DEBUG -gt 0 ] ; then
 	echo "rtapi_app command:  ${cmd[@]}" >&2
 	"${cmd[@]}" || (
