--- conflicted
+++ resolved
@@ -133,11 +133,7 @@
     echo "            $ sudo cp rtapi/shmdrv/limits.d-machinekit.conf /etc/security/limits.d/machinekit.conf"
     return 1
     fi
-<<<<<<< HEAD
-    
-=======
 
->>>>>>> f5d5e2b7
     # Next, check the 'memlock' value looks sane
     if test $memlock != unlimited && test $memlock -lt $reasonable_memlock; then
     echo "Warning:  Config 'memlock' value $memlock too small"
@@ -149,11 +145,6 @@
     fi
 }
 
-<<<<<<< HEAD
-HAVE_KERNEL_THREADS=false
-
-=======
->>>>>>> f5d5e2b7
 res=0
 check-rsyslog || res=1
 check-ulimits || res=1
