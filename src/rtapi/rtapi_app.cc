--- conflicted
+++ resolved
@@ -567,64 +567,11 @@
 		       machinetalk::Container &pbreply)
 {
     char module_path[PATH_MAX];
-<<<<<<< HEAD
-    int retval;
-=======
->>>>>>> f5d5e2b7
 
     // For modules given as paths, use the path basename as the module name
     string name = path;
     if (name.find_last_of("/") != string::npos)
       name = name.substr(name.find_last_of("/") + 1);
-<<<<<<< HEAD
-
-    if (modules.count(name) == 0) {
-	if (kernel_threads(flavor)) {
-	    string cmdargs = pbconcat(args, " ", "'");
-	    retval = run_module_helper(
-              "insert %s %s", path.c_str(), cmdargs.c_str());
-	    if (retval) {
-		note_printf(
-                  pbreply, "couldnt insmod %s - see dmesg\n", path.c_str());
-	    } else {
-		modules[name] = modinfo();
-		loading_order.push_back(name);
-	    }
-	    return retval;
-	} else {
-	    strncpy(module_path, (path + flavor->mod_ext).c_str(),
-		    PATH_MAX);
-	    modinfo_t mi = modinfo_t();
-
-	    mi.handle = dlopen(module_path, RTLD_GLOBAL |RTLD_NOW);
-	    if (!mi.handle) {
-		string errmsg(dlerror());
-		note_printf(pbreply, "%s: dlopen: %s",
-			    __FUNCTION__, errmsg.c_str());
-		note_printf(pbreply, "rpath=%s", rpath == NULL ? "" : rpath);
-		return -1;
-	    }
-	    // first load of a module. Record default instanceparams
-	    // so they can be replayed before newinst
-	    record_instparms(module_path, mi);
-
-	    // retrieve the address of rtapi_switch_struct
-	    // so rtapi functions can be called and members
-	    // accessed
-	    // RTAPIMOD only will have that, but we need that as soon as
-	    // possible so not much use in testing the name
-	    if (rtapi_switch == NULL) {
-		rtapi_get_handle_t rtapi_get_handle;
-		dlerror();
-		rtapi_get_handle = (rtapi_get_handle_t)dlsym(mi.handle,
-							     "rtapi_get_handle");
-		if (rtapi_get_handle != NULL) {
-		    rtapi_switch = rtapi_get_handle();
-		    assert(rtapi_switch != NULL);
-		}
-	    }
-=======
->>>>>>> f5d5e2b7
 
     rtapi_print_msg(RTAPI_MSG_DBG, "Loading from %s\n", path.c_str()); // FIXME
 
@@ -660,12 +607,6 @@
             return -1;
         }
 
-<<<<<<< HEAD
-	    rtapi_print_msg(RTAPI_MSG_DBG, "%s: loaded from %s\n",
-			    name.c_str(), module_path);
-	    return 0;
-	}
-=======
         // Configure flavor, needed even before `rtapi_app_main_dlsym()` runs
         // next.  This runs at every module load, but only does anything after
         // RTAPIMOD, the first module loaded.
@@ -684,7 +625,6 @@
         rtapi_print_msg(RTAPI_MSG_DBG, "%s: loaded from %s\n",
                         name.c_str(), module_path);
         return 0;
->>>>>>> f5d5e2b7
     } else {
 	note_printf(pbreply, "%s: already loaded\n", name.c_str());
 	return -1;
@@ -849,11 +789,6 @@
 	return -1;
 	}
 
-    if(request_frame == NULL){
-	rtapi_print_msg(RTAPI_MSG_ERR, "rtapi_request(): NULL zframe_t 'request_frame' passed");
-	return -1;
-	}
-
     machinetalk::Container pbreq, pbreply;
 
     if (!pbreq.ParseFromArray(zframe_data(request_frame),
@@ -963,46 +898,6 @@
 	assert(pbreq.rtapicmd().has_instance());
 	assert(pbreq.rtapicmd().has_flags());
 
-<<<<<<< HEAD
-	if (kernel_threads(flavor)) {
-	    int retval =  rtapi_fs_write(PROCFS_RTAPICMD,"newthread %s %d %d %d %d",
-				     pbreq.rtapicmd().threadname().c_str(),
-				     pbreq.rtapicmd().threadperiod(),
-				     pbreq.rtapicmd().use_fp(),
-				     pbreq.rtapicmd().cpu(),
-				     pbreq.rtapicmd().flags());
-	    pbreply.set_retcode(retval < 0 ? retval:0);
-
-	} else {
-	    if (modules.count(HALMOD)  == 0) {
-		pbreply.add_note("hal_lib not loaded");
-		pbreply.set_retcode(-1);
-		break;
-	    }
-	    modinfo_t &mi = modules[HALMOD];
-	    int (*create_thread)(const hal_threadargs_t*) =
-		DLSYM<int(*)(const hal_threadargs_t*)>(mi.handle,
-						       "hal_create_xthread");
-	    if (create_thread == NULL) {
-		pbreply.add_note("symbol 'hal_create_thread' not found in hal_lib");
-		pbreply.set_retcode(-1);
-		break;
-	    }
-	    hal_threadargs_t args;
-	    args.name = pbreq.rtapicmd().threadname().c_str();
-	    args.period_nsec = pbreq.rtapicmd().threadperiod();
-	    args.uses_fp = pbreq.rtapicmd().use_fp();
-	    args.cpu_id = pbreq.rtapicmd().cpu();
-	    args.flags = (rtapi_thread_flags_t) pbreq.rtapicmd().flags();
-	    strncpy(args.cgname, pbreq.rtapicmd().cgname().c_str(), LINELEN);
-
-	    int retval = create_thread(&args);
-	    if (retval < 0) {
-		pbreply.add_note("hal_create_xthread() failed, see log");
-	    }
-	    pbreply.set_retcode(retval);
-	}
-=======
         if (modules.count(HALMOD)  == 0) {
             pbreply.add_note("hal_lib not loaded");
             pbreply.set_retcode(-1);
@@ -1030,7 +925,6 @@
             pbreply.add_note("hal_create_xthread() failed, see log");
         }
         pbreply.set_retcode(retval);
->>>>>>> f5d5e2b7
 	break;
 
     case machinetalk::MT_RTAPI_APP_DELTHREAD:
@@ -1359,20 +1253,12 @@
     assert(z_loop);
     zloop_set_verbose(z_loop, debug);
 
-<<<<<<< HEAD
-    
-=======
-
->>>>>>> f5d5e2b7
+
     if (trap_signals) {
 	zmq_pollitem_t signal_poller = { 0, signal_fd, ZMQ_POLLIN };
 	zloop_poller (z_loop, &signal_poller, s_handle_signal, NULL);
     }
-<<<<<<< HEAD
-    
-=======
-
->>>>>>> f5d5e2b7
+
     zloop_reader(z_loop, z_command, rtapi_request, NULL);
 
     zloop_timer (z_loop, BACKGROUND_TIMER, 0, s_handle_timer, NULL);
