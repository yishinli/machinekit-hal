--- conflicted
+++ resolved
@@ -134,18 +134,12 @@
 		    rtapi/$(threads)/rtapi_support.c) \
 		../lib/liblinuxcncini.so.0 ../lib/liblinuxcncshm.so
 	$(ECHO) Linking $(notdir $@)
-<<<<<<< HEAD
-	$(Q)$(CXX) -rdynamic $(LDFLAGS) -o $@ $^ $(RT_LDFLAGS)  $(LIBUDEV_LIBS) -ldl
-TARGETS += ../bin/rtapi_app
-=======
 	@mkdir -p $(dir $@)
 	$(Q)$(CXX) -Wl,-rpath,$(EMC2_RTLIB_DIR)/$(threads) $(RTAPI_APP_RPATH) \
 	    -o $@ $^ $(RT_LDFLAGS) $(LIBUDEV_LIBS) -ldl
 
 modules:  ../libexec/rtapi_app_$(threads)
 endif # BUILD_SYS == user-dso
-
->>>>>>> 1eab1730
 ##################################################################
 #                     KERNEL THREAD STYLES
 ##################################################################
@@ -216,25 +210,7 @@
 #                     rtapi.ini config file
 ##################################################################
 
-<<<<<<< HEAD
-# Add RT_CFLAGS to ULAPI compilation
-$(call TOOBJSDEPS, $(ULAPI_SRCS)): EXTRAFLAGS += -fPIC $(RT_CFLAGS) 
-
-
-ifeq ($(BUILD_SYS),kbuild)
-
-TEST_RTAPI_VSNPRINTF_SRCS := rtapi/test_rtapi_vsnprintf.c
-USERSRCS += $(TEST_RTAPI_VSNPRINTF_SRCS)
-$(call TOOBJSDEPS, $(TEST_RTAPI_VSNPRINTF_SRCS)): EXTRAFLAGS += -DSIM
-../bin/test_rtapi_vsnprintf: $(call TOOBJS, $(TEST_RTAPI_VSNPRINTF_SRCS))
-	$(ECHO) Linking $(notdir $@)
-	@$(CXX) -rdynamic $(LDFLAGS) -o $@ $^
-
-TARGETS += ../bin/test_rtapi_vsnprintf
-endif
-=======
 ../etc/linuxcnc/rtapi.ini: ../scripts/gen-rtapi.ini.sh
 	@mkdir -p $(dir $@)
 	bash $< > $@
-TARGETS += ../etc/linuxcnc/rtapi.ini
->>>>>>> 1eab1730
+TARGETS += ../etc/linuxcnc/rtapi.ini