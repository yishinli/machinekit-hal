--- conflicted
+++ resolved
@@ -14,22 +14,6 @@
 	@mkdir -p ../include/shmdrv
 	$(Q)cp  $^ $@
 
-<<<<<<< HEAD
-##########################################
-# Separate sources hack
-#
-# ulapi.so needs sources to be built separately for each flavor.  The
-# Makefile rules, and TOOBJS & friends, always build the same source
-# file into the same object file.
-#
-# Hack around this by creating a symlink 'rtapi/<flavor>' that points
-# back to the rtapi directory.  Then the same source can be referred
-# to as 'rtapi/<flavor1>/foo.c' or 'rtapi/<flavor2>/foo.c', and thus
-# be built into separate object files.
-
-rtapi/$(threads)/%: rtapi/.flavor-$(threads)-link-create-stamp
-	@:  # do nothing
-=======
 ../include/%.h: ./rtapi/flavor/%.h
 	$(ECHO) Copying header file $@
 	@mkdir -p ../include/flavor
@@ -39,7 +23,6 @@
 XENOMAI_SRC = rtapi/flavor/xenomai.c
 XENOMAI_HEADER = rtapi/flavor/xenomai.h
 endif
->>>>>>> f5d5e2b7
 
 HEADERS += \
 	rtapi/flavor/rtapi_flavor.h \
@@ -78,44 +61,6 @@
 %/rtapi_compat.o:  \
 	EXTRA_CFLAGS += -DEMC2_SYSTEM_CONFIG_DIR=\"$(EMC2_SYSTEM_CONFIG_DIR)\"
 
-<<<<<<< HEAD
-# ULAPI:  ../lib/ulapi$THREADSTYLE.so (TBD)
-#
-# List of sources whose objects objects/rtapi/*.o link into
-# ../lib/ulapi$THREADSTYLE.soiblinuxcnchal.so;
-#
-ULAPI_SRCS := \
-	$(patsubst %,rtapi/$(threads)/%,$(XXAPI_COMMON_SRCS)) \
-	rtapi/$(threads)/ulapi_main.c
-ifeq ($(BUILD_SYS),kbuild)
-ULAPI_SRCS += rtapi/$(threads)/rtapi_module.c
-endif
-
-# resolved at loadtime
-$(call TOOBJSDEPS, $(ULAPI_SRCS)): EXTRAFLAGS += \
-	$(THREADS_RTFLAGS) -fPIC
-
-ULAPISO := ../rtlib/ulapi-$(threads).so
-
-$(ULAPISO): ../lib/liblinuxcnchal.so ../lib/liblinuxcncshm.so \
-		$(call TOOBJS, $(ULAPI_SRCS))
-	$(ECHO) Creating shared object $(notdir $@)
-	@mkdir -p ../rtlib
-	@rm -f $@
-	$(Q)$(CC) $(LDFLAGS)  -Wl,-soname,$(notdir $@) -shared \
-	    -o $@ $^ $(ULAPISO_LIBS) $(RT_LDFLAGS) \
-	../lib/liblinuxcncshm.so \
-	../lib/liblinuxcnchal.so
-
-# Plumb in the ulapi-<flavor>.so build during 2nd-level recursive make
-# modules run
-ifeq ($(BUILD_THREAD_MODULES),yes)
-USERSRCS += $(ULAPI_SRCS)
-modules: $(ULAPISO)
-endif
-
-=======
->>>>>>> f5d5e2b7
 ##################################################################
 #                 The ulapi library
 ##################################################################
@@ -124,12 +69,7 @@
 	rtapi/flavor/ulapi.c \
 	machinetalk/lib/syslog_async.c \
 	rtapi/rtapi_hexdump.c \
-<<<<<<< HEAD
-	rtapi/rtapi_support.c \
-	machinetalk/lib/syslog_async.c
-=======
 	$(XXAPI_COMMON_SRCS)
->>>>>>> f5d5e2b7
 
 USERSRCS += $(ULAPI_SRCS)
 
@@ -294,11 +234,7 @@
 	    -o $@ \
 	    $^ \
 	    $(LDFLAGS) \
-<<<<<<< HEAD
-	    $($(THREADS)_THREADS_LDFLAGS) \
-=======
 	    $(THREADS_LDFLAGS) $(LIBUDEV_LIBS) \
->>>>>>> f5d5e2b7
 	    $(PROTOBUF_LIBS) $(CZMQ_LIBS) $(LTTNG_UST_LIBS) \
 	    -lstdc++ -ldl -luuid
 
@@ -326,11 +262,7 @@
 
 RTAPI_MSGD_LDFLAGS := \
 	$(PROTOBUF_LIBS) $(CZMQ_LIBS) $(AVAHI_LIBS) \
-<<<<<<< HEAD
-	-lstdc++ -ldl -luuid -latomic -lrt -lzmq
-=======
-	-lstdc++ -ldl -luuid -lzmq
->>>>>>> f5d5e2b7
+	-lstdc++ -ldl -luuid -latomic -lzmq
 
 #	$(LIBBACKTRACE) # already linked into libmtalk
 
@@ -341,14 +273,10 @@
 	../lib/liblinuxcncshm.so \
 	../lib/liblinuxcncini.so \
 	../lib/libmtalk.so.0 \
-	../lib/libmachinetalk-pb2++.so 
+	../lib/libmachinetalk-pb2++.so
 	$(ECHO) Linking $(notdir $@)
 	@mkdir -p $(dir $@)
-<<<<<<< HEAD
-	$(Q)$(CC)  $(LDFLAGS) -o $@ $^ $(RTAPI_MSGD_LDFLAGS)
-=======
-	$(Q)$(CC)  $(LDFLAGS) -o $@ $^ $(RTAPI_MSGD_LDFLAGS) -lrt -lzmq
->>>>>>> f5d5e2b7
+	$(Q)$(CC)  $(LDFLAGS) -o $@ $^ $(RTAPI_MSGD_LDFLAGS) -lrt $(ZMQ_LIBS)
 
 USERSRCS += $(RTAPI_MSGD_SRCS)
 TARGETS += ../libexec/rtapi_msgd
