--- conflicted
+++ resolved
@@ -131,14 +131,15 @@
 $(call TOOBJSDEPS, $(ULAPI_SRCS)): EXTRAFLAGS += -fPIC $(RT_CFLAGS)
 
 
+
 TEST_RTAPI_VSNPRINTF_SRCS := rtapi/test_rtapi_vsnprintf.c
 USERSRCS += $(TEST_RTAPI_VSNPRINTF_SRCS)
 $(call TOOBJSDEPS, $(TEST_RTAPI_VSNPRINTF_SRCS)): EXTRAFLAGS += -DSIM
 ../bin/test_rtapi_vsnprintf: $(call TOOBJS, $(TEST_RTAPI_VSNPRINTF_SRCS))
 	$(ECHO) Linking $(notdir $@)
 	@$(CXX) -rdynamic $(LDFLAGS) -o $@ $^
-<<<<<<< HEAD
-=======
 
->>>>>>> df403c1f
-TARGETS += ../bin/test_rtapi_vsnprintf+TARGETS += ../bin/test_rtapi_vsnprintf
+
+
+
