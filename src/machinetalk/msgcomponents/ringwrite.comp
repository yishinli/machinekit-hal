--- conflicted
+++ resolved
@@ -103,10 +103,6 @@
 {
     int retval;
     rb.header->writer = 0;
-<<<<<<< HEAD
-//    if ((retval = hal_ring_detach(ring, &rb)) < 0)
-=======
->>>>>>> 848ca6d2
     if ((retval = hal_ring_detach(&rb)) < 0)
 	rtapi_print_msg(RTAPI_MSG_ERR,
 			"%s: ERROR: hal_ring_detach(%s) failed: %d\n",
