# see http://www.cmcrossroads.com/ask-mr-make/6535-tracing-rule-execution-in-gnu-make
#OLD_SHELL := $(SHELL)
#SHELL = $(warning Building $@$(if $<, (from $<))$(if $?, ($? newer)))$(OLD_SHELL)

# Delete the default suffix rules
.SUFFIXES:
.PHONY: default userspace modules clean modclean depclean install python pythonclean

# A "trivial build" is one which should not include dependency information
# either because it should be usable before dependency information can be
# generated or when it is invalid (clean, docclean) or when running as root
# when the user must guarantee in advance that everything is built
# (setuid, install)
ifeq ($(MAKECMDGOALS),)
TRIVIAL_BUILD=no
else
ifeq ($(filter-out docclean clean setuid install tags swish,$(MAKECMDGOALS)),)
TRIVIAL_BUILD=yes
else
TRIVIAL_BUILD=no
endif
endif

# Beautify output
# ---------------------------------------------------------------------------
#
# A simple variant is to prefix commands with $(Q) - that's useful
# for commands that shall be hidden in non-verbose mode.
#
#	$(Q)ln $@ :<
#
# If BUILD_VERBOSE equals 0 then the above command will be hidden.
# If BUILD_VERBOSE equals 1 then the above command is displayed.

ifeq ("$(origin V)", "command line")
  BUILD_VERBOSE = $(V)
endif
ifndef BUILD_VERBOSE
  BUILD_VERBOSE = 0
endif

ifeq ($(BUILD_VERBOSE),1)
  Q =
else
  Q = @
endif

ifeq "$(findstring s,$(MAKEFLAGS))" ""
ECHO=@echo
VECHO=echo
else
ECHO=@true
VECHO=true
endif

ifeq ($(BASEPWD),)
BASEPWD := $(shell pwd)
export BASEPWD
include Makefile.inc
ifeq ($(origin PYTHONPATH),undefined)
PYTHONPATH:=$(EMC2_HOME)/lib/python
else
PYTHONPATH:=$(EMC2_HOME)/lib/python:$(PYTHONPATH)
endif
export PYTHONPATH
else
include $(BASEPWD)/Makefile.inc
endif
ifeq ($(RTPREFIX),)
$(error Makefile.inc must specify RTPREFIX and other variables)
endif

DEP = $(1) -MM -MG -MT "$(2)" $(4) -o $(3).tmp && mv -f "$(3)".tmp "$(3)"

cc-option = $(shell if $(CC) $(CFLAGS) $(1) -S -o /dev/null -xc /dev/null \
	     > /dev/null 2>&1; then echo "$(1)"; else echo "$(2)"; fi ;)

ifeq ($(KERNELRELEASE),)
# When KERNELRELEASE is not defined, this is the userspace build.
# The "modules" target is the gateway to the kernel module build.
default: configs userspace modules
ifeq ($(RUN_IN_PLACE),yes)
ifeq ($(BUILD_DRIVERS),yes)
	@if [ -f ../bin/linuxcnc_module_helper ]; then if ! [ `stat -c %u ../bin/linuxcnc_module_helper` -eq 0 -a -u ../bin/linuxcnc_module_helper ]; then $(VECHO) "You now need to run 'sudo make setuid' in order to run in place."; fi; fi
	@if [ -f ../bin/rtapi_app ]; then if ! [ `stat -c %u ../bin/rtapi_app` -eq 0 -a -u ../bin/rtapi_app ]; then $(VECHO) "You now need to run 'sudo make setuid' in order to run in place."; fi; fi
endif
endif


# list of supported hostmot2 boards
HM2_BOARDS = 3x20 4i65 4i68 5i20 5i22 5i23 7i43

# Print 'entering' all the time
MAKEFLAGS += w

# Create the variables with := so that subsequent += alterations keep it
# as a "substitute at assignment time" variable
TARGETS :=
PYTARGETS :=

# Submakefiles from each of these directories will be included if they exist
SUBDIRS := \
    libnml/linklist libnml/cms libnml/rcs libnml/inifile libnml/os_intf \
    libnml/nml libnml/buffer libnml/posemath libnml \
    \
    rtapi/examples/timer rtapi/examples/semaphore rtapi/examples/shmem \
    rtapi/examples/extint rtapi/examples/fifo rtapi/examples rtapi \
    \
    hal/components hal/drivers hal/user_comps/devices hal/user_comps/mb2hal \
    hal/user_comps hal/user_comps/vismach hal/user_comps/vfs11_vfd hal/classicladder hal/utils hal \
    \
    emc/usr_intf/axis emc/usr_intf/touchy emc/usr_intf/stepconf emc/usr_intf/pncconf \
    emc/usr_intf/gremlin \ emc/usr_intf/gscreen \
    emc/usr_intf emc/nml_intf emc/task emc/iotask emc/kinematics emc/canterp \
    emc/motion emc/ini emc/rs274ngc emc/sai emc emc/pythonplugin \
    \
    module_helper \
    \
    po \
    \
    ../docs/src \
	redis \
    redis/examples/c \
    hal/simdrivers

# moved to src/rtapi/Submakefile
# ULAPISRCS := rtapi/$(RTPREFIX)_ulapi.c

# Each item in INCLUDES is transformed into a -I directive later on
# The top directory is always included
INCLUDES := .

USERSRCS :=
PROGRAMS :=

# When used like $(call TOxxx, ...) these turn a list of source files
# into the corresponding list of object files, dependency files,
# or both.  When a source file has to be compiled with special flags,
# TOOBJSDEPS is used.  See Submakefile.skel for an example.
TOOBJS = $(patsubst %.cc,objects/%.o,$(patsubst %.c,objects/%.o,$(1)))
TODEPS = $(patsubst %.cc,depends/%.d,$(patsubst %.c,depends/%.d,$(1)))
TOOBJSDEPS = $(call TOOBJS,$(1)) $(call TODEPS,$(1) $(patsubst %.cc,%.i,$(patsubst %.c,%.i,$(1))))

SUBMAKEFILES := $(patsubst %,%/Submakefile,$(SUBDIRS))
-include $(wildcard $(SUBMAKEFILES))

# This checks that all the things listed in USERSRCS are either C files
# or C++ files
ASSERT_EMPTY = $(if $(1), $(error "Should be empty but is not: $(1)"))
$(call ASSERT_EMPTY,$(filter-out %.c %.cc, $(USERSRCS)))
$(call ASSERT_EMPTY,$(filter-out %.c, $(RTSRCS)))

ifeq ($(BUILD_PYTHON),yes)
$(call TOOBJSDEPS,$(PYSRCS)) : EXTRAFLAGS += -fPIC $(call cc-option,-fno-strict-aliasing)
USERSRCS += $(PYSRCS)
endif

# Find the list of object files for each type of source file
CUSERSRCS := $(filter %.c,$(USERSRCS))
CXXUSERSRCS := $(filter %.cc,$(USERSRCS))
CUSEROBJS := $(call TOOBJS,$(CUSERSRCS))
CXXUSEROBJS += $(call TOOBJS,$(CXXUSERSRCS))

ifeq ($(TRIVIAL_BUILD),no)
# Find the dependency filenames, then include them all
DEPS := $(sort $(patsubst objects/%.o,depends/%.d,$(CUSEROBJS) $(CXXUSEROBJS)))
-include $(DEPS)
Makefile: $(DEPS)
endif

# Each directory in $(INCLUDES) is passed as a -I directory when compiling.
INCLUDE := $(patsubst %,-I%, $(INCLUDES)) -I$(RTDIR)/include

# this is kind-of carpet-bombing with -Idirs :-/
ifneq ($(KERNELDIR),)
ifneq ($(BUILD_SYS),user-dso)
#INCLUDE += -I$(KERNELDIR)/include
endif
endif

ifeq ($(BUILD_PYTHON),yes)
INCLUDE += -I$(INCLUDEPY)
endif

# Compilation options.	Perhaps some of these should come from Makefile.inc?
OPT := -Os
DEBUG := -g -Wall
CFLAGS := $(INCLUDE) $(OPT) $(DEBUG) -DULAPI $(call cc-option, -Wdeclaration-after-statement) $(BITOPS_DEFINE)
CXXFLAGS := $(INCLUDE) $(OPT) $(DEBUG) -DULAPI $(BITOPS_DEFINE)

ifeq ($(RUN_IN_PLACE),yes)
LDFLAGS := -L$(LIB_DIR) -Wl,-rpath,$(LIB_DIR)
else
LDFLAGS := -Wl,-rpath-link,../lib
endif

# Rules to make .d (dependency) files.
$(sort $(call TODEPS, $(filter %.cc,$(USERSRCS)))): depends/%.d: %.cc
	@mkdir -p $(dir $@)
	$(ECHO) Depending $<
	$(Q)$(call DEP,$(CXX),$@ $(patsubst depends/%.d,objects/%.o,$@),$@,$(CXXFLAGS) $(EXTRAFLAGS) $<)

$(sort $(call TODEPS, $(filter %.c,$(USERSRCS)))): depends/%.d: %.c
	@mkdir -p $(dir $@)
	$(ECHO) Depending $<
	$(Q)$(call DEP,$(CC),$@ $(patsubst depends/%.d,objects/%.o,$@),$@,$(CFLAGS) $(EXTRAFLAGS) $<)

# Rules to make .o (object) files
$(sort $(CUSEROBJS)) : objects/%.o: %.c
	$(ECHO) Compiling $<
	@mkdir -p $(dir $@)
	$(Q)$(CC) -c $(CFLAGS) $(EXTRAFLAGS) $< -o $@

$(sort $(CXXUSEROBJS)) : objects/%.o: %.cc
	$(ECHO) Compiling $<
	@mkdir -p $(dir $@)
	$(Q)$(CXX) -c $(CXXFLAGS) $(EXTRAFLAGS) $< -o $@

# Rules to make .i (preprocessed) files
$(sort $(patsubst %.c,%.i,$(CUSERSRCS))): %.i: %.c
	$(ECHO) Preprocessing $< to $@
	$(Q)$(CC) -dD $(CFLAGS) $(EXTRAFLAGS) -E $< -o $@

$(sort $(patsubst %.cc,%.ii,$(CXXUSERSRCS))): %.ii: %.cc
	$(ECHO) Preprocessing $< to $@
	$(Q)$(CXX) -dD $(CXXFLAGS) $(EXTRAFLAGS) -E $< -o $@

ifeq ($(TRIVIAL_BUILD),no)
configure: configure.in
	AUTOGEN_TARGET=configure ./autogen.sh

config.h.in: configure.in
	AUTOGEN_TARGET=config.h.in ./autogen.sh

config.status: configure
	if [ -f config.status ]; then ./config.status --recheck; else \
	    echo 1>&2 "*** linuxcnc is not configured.	Run './configure' with appropriate flags."; \
	    exit 1; \
	fi
endif

config.h: config.h.in config.status
	@./config.status -q --header=$@

INFILES = \
	../docs/man/man1/linuxcnc.1 ../scripts/linuxcnc ../scripts/realtime \
	../scripts/haltcl ../scripts/rtapi.conf Makefile.inc Makefile.modinc \
	../tcl/linuxcnc.tcl ../scripts/halrun ../scripts/rip-environment \
	../scripts/linuxcncmkdesktop \
	 ../lib/python/nf.py \
	../share/desktop-directories/cnc.directory ../share/menus/CNC.menu \
	../share/applications/linuxcnc.desktop \
	../share/applications/linuxcnc-latency.desktop \

ifeq ($(HAVE_WORKING_BLT),yes)
INFILES += ../scripts/latencyplot ../share/applications/linuxcnc-latencyplot.desktop
endif

$(INFILES): %: %.in config.status
	@./config.status --file=$@

default: $(INFILES)

# For each file to be copied to ../include, its location in the source tree
# is listed here.  Note that due to $(INCLUDE), defined above, the include
# files in the source tree are the ones used when building linuxcnc.  The copy
# in ../include is used when building external components of linuxcnc.
HEADERS := \
    config.h \
    emc/ini/emcIniFile.hh \
    emc/ini/iniaxis.hh \
    emc/ini/initool.hh \
    emc/ini/initraj.hh \
    emc/kinematics/cubic.h \
    emc/kinematics/kinematics.h \
    emc/kinematics/genhexkins.h \
    emc/kinematics/genserkins.h \
    emc/kinematics/pumakins.h \
    emc/kinematics/tc.h \
    emc/kinematics/tp.h \
    emc/motion/emcmotcfg.h \
    emc/motion/emcmotglb.h \
    emc/motion/motion.h \
    emc/motion/usrmotintf.h \
    emc/nml_intf/canon.hh \
    emc/nml_intf/emctool.h \
    emc/nml_intf/emc.hh \
    emc/nml_intf/emc_nml.hh \
    emc/nml_intf/emccfg.h \
    emc/nml_intf/emcglb.h \
    emc/nml_intf/emcpos.h \
    emc/nml_intf/interp.hh \
    emc/nml_intf/interp_return.hh \
    emc/nml_intf/interpl.hh \
    emc/nml_intf/motion_types.h \
    emc/nml_intf/debugflags.h \
    emc/rs274ngc/interp_internal.hh \
    emc/rs274ngc/rs274ngc.hh \
    hal/hal.h \
    hal/hal_parport.h \
    libnml/buffer/locmem.hh \
    libnml/buffer/memsem.hh \
    libnml/buffer/phantom.hh \
    libnml/buffer/physmem.hh \
    libnml/buffer/recvn.h \
    libnml/buffer/rem_msg.hh \
    libnml/buffer/sendn.h \
    libnml/buffer/shmem.hh \
    libnml/buffer/tcpmem.hh \
    libnml/cms/cms.hh \
    libnml/cms/cms_aup.hh \
    libnml/cms/cms_cfg.hh \
    libnml/cms/cms_dup.hh \
    libnml/cms/cms_srv.hh \
    libnml/cms/cms_up.hh \
    libnml/cms/cms_user.hh \
    libnml/cms/cms_xup.hh \
    libnml/cms/cmsdiag.hh \
    libnml/cms/tcp_opts.hh \
    libnml/cms/tcp_srv.hh \
    libnml/inifile/inifile.h \
    libnml/inifile/inifile.hh \
    libnml/linklist/linklist.hh \
    libnml/nml/cmd_msg.hh \
    libnml/nml/nml.hh \
    libnml/nml/nml_mod.hh \
    libnml/nml/nml_oi.hh \
    libnml/nml/nml_srv.hh \
    libnml/nml/nml_type.hh \
    libnml/nml/nmldiag.hh \
    libnml/nml/nmlmsg.hh \
    libnml/nml/stat_msg.hh \
    libnml/os_intf/_sem.h \
    libnml/os_intf/sem.hh \
    libnml/os_intf/_shm.h \
    libnml/os_intf/shm.hh \
    libnml/os_intf/_timer.h \
    libnml/os_intf/timer.hh \
    libnml/posemath/posemath.h \
    libnml/posemath/gotypes.h \
    libnml/posemath/gomath.h \
    libnml/posemath/sincos.h \
    libnml/rcs/rcs.hh \
    libnml/rcs/rcs_exit.hh \
    libnml/rcs/rcs_print.hh \
    libnml/rcs/rcsversion.h \
    rtapi/rtapi.h \
    rtapi/rtapi_app.h \
    rtapi/rtapi_bitops.h \
    rtapi/rtapi_byteorder.h \
    rtapi/rtapi_limits.h \
    rtapi/rtapi_math.h \
    rtapi/rtapi_math_i386.h \
    rtapi/rtapi_math64.h \
    rtapi/rtapi_common.h \
    rtapi/rtapi_ctype.h \
    rtapi/rtapi_errno.h \
    rtapi/rtapi_string.h \
<<<<<<< HEAD
    redis/redis/deps/hiredis/hiredis.h
=======
    rtapi/$(THREADS_SOURCE).h
>>>>>>> 792b4e8f

# Make each include file a target
TARGETS += $(patsubst %,../include/%,$(foreach h,$(HEADERS),$(notdir $h)))

# Add converting of %.po files
TARGETS += $(patsubst po/%.po, ../share/locale/%/LC_MESSAGES/linuxcnc.mo, $(wildcard po/*.po))
TARGETS += $(patsubst po/%.po, objects/%.msg, $(wildcard po/*.po))

# ngcgui as standalone app:
TARGETS += ../bin/ngcgui
../bin/ngcgui: ../tcl/ngcgui.tcl
	cp $< $@
	chmod +x $@

# And make userspace depend on $(TARGETS)
userspace: $(TARGETS)

ifeq ($(BUILD_PYTHON),yes)
pythonclean:
	rm -f $(PYTARGETS)
	find ../lib/python -name '*.so' -exec rm {} +
python: $(PYTARGETS)
userspace: python
clean: docclean pythonclean
endif

# This is the gateway into the crazy world of "kbuild", the linux 2.6 system
# for building kernel modules.	Other kernel module build styles need to be
# accomodated here.
ifeq ($(BUILD_SYS),kbuild)
KBUILD_EXTRA_SYMBOLS=$(moduledir)/Module.symvers
ifeq ($(THREADS),xenomai-kernel)
KBUILD_EXTRA_SYMBOLS += $(shell pwd)/rtapi/xeno_math/Module.symvers
endif
modules:
	$(MAKE) -C rtapi/xeno_math BASEPWD=$(BASEPWD) KERNELDIR=$(KERNELDIR) \
	    KERNEL_MATH_CFLAGS="$(KERNEL_MATH_CFLAGS)" \
	    V=$(BUILD_VERBOSE) modules
	$(PYTHON) modsilent.py $(MAKE) \
	    KBUILD_EXTRA_SYMBOLS="$(KBUILD_EXTRA_SYMBOLS)" -C $(KERNELDIR) \
	    SUBDIRS=`pwd` CC=$(CC) KBUILD_VERBOSE=$(BUILD_VERBOSE) modules
	-cp rtapi/xeno_math/xeno_math.ko ../rtlib
	-cp Module.symvers *$(MODULE_EXT) ../rtlib/
endif

# These rules clean things up.	'modclean' cleans files generated by 'modules'
# (except that it doesn't remove the modules that were copied to rtlib)
# 'clean' cleans everything but dependency files, and 'depclean' cleans them
# too.
modclean:
	find -name '.*.cmd' -or -name '*.ko' -or -name '*.mod.c' -or -name '*.mod.o' | xargs rm -f
	-rm -rf .tmp_versions
	find . -name .tmp_versions |xargs rm -rf
	-rm -f ../rtlib/*.ko
	-rm -f ../rtlib/*.so

depclean:
	-rm -rf depends

clean: depclean modclean
	find . -name '*.o' |xargs rm -f
	-rm -rf objects
	-rm -f $(TARGETS)
	-rm -f $(COPY_CONFIGS)
	-rm -f ../rtlib/*.$(MODULE_EXT)
	-rm -f hal/components/conv_*.comp

# So that nothing is built as root, this rule does not depend on the touched
# files (Note that files in depends/ might be rebuilt, and there's little that
# can be done about it)
ifeq ($(BUILD_SYS),user-dso)
ifeq ($(BUILD_DRIVERS),yes)
setuid:
	chown root ../bin/rtapi_app
	chmod 4750 ../bin/rtapi_app
	chown root ../bin/pci_read
	chmod 4750 ../bin/pci_read
	chown root ../bin/pci_write
	chmod 4750 ../bin/pci_write
else	
setuid:
	@echo "'make setuid' is not needed if hardware drivers are not used"
endif
else
setuid:
	chown root ../bin/linuxcnc_module_helper
	chmod 4750 ../bin/linuxcnc_module_helper
	chown root ../bin/pci_write
	chmod 4750 ../bin/pci_write
	chown root ../bin/pci_read
	chmod 4750 ../bin/pci_read
endif

# These rules allows a header file from this directory to be installed into
# ../include.  A pair of rules like these will exist in the Submakefile
# of each file that contains headers.
../include/%.h: %.h
	$(Q)-cp $^ $@
../include/%.hh: %.hh
	$(Q)-cp $^ $@

DIR=install -d -m 0755 -o root
FILE=install -m 0644 -o root
TREE=cp -dR
CONFIGFILE=install -m 0644
EXE=install -m 0755 -o root
SETUID=install -m 4755 -o root
GLOB=$(wildcard $(1))

ifeq ($(RUN_IN_PLACE),yes)
define ERROR_MESSAGE
You configured run-in-place, but are trying to install.
For an installable version, run configure without --enable-run-in-place
and rebuild
endef
install:
	$(error $(ERROR_MESSAGE))

MENUS = ../share/menus/CNC.menu \
    ../share/desktop-directories/cnc.directory \
    ../share/applications/linuxcnc.desktop \
    ../share/applications/linuxcnc-latency.desktop

ifeq ($(HAVE_WORKING_BLT),yes)
MENUS += ../share/applications/linuxcnc-latencyplot.desktop
endif

install-menus install-menu: $(MENUS)
	mkdir -p $(HOME)/.config/menus/applications-merged
	cp $< $(HOME)/.config/menus/applications-merged
else

DOCS=NEWS README AUTHORS

DOCS_HELP=$(call GLOB,../docs/help/*)
NC_FILES=$(filter-out %/butterfly.ngc,$(call GLOB,../nc_files/*))
TCL=$(call GLOB,../tcl/*.tcl)
TCL_BIN=$(call GLOB,../tcl/bin/*.tcl) ../tcl/bin/popimage

install-test:
	@if type -path dpkg-query > /dev/null 2>&1 ; then  \
		if dpkg-query -S $(DESTDIR)/usr/bin/linuxcnc > /dev/null 2>&1 || dpkg-query -S $(DESTDIR)/usr/bin/emc > /dev/null 2>&1 ; then \
			echo "*** Error: Package version installed in $(DESTDIR)/usr"; \
			echo "Use './configure --enable-run-in-place' or uninstall the linuxcnc2 package"; \
			echo "before installing."; \
			exit 1; \
		fi \
	fi

install: install-test install-kernel-dep install-kernel-indep
	$(ECHO) "Installed in $(DESTDIR) with prefix $(prefix)"

install-dirs:
	$(DIR) $(DESTDIR)$(initd_dir) $(DESTDIR)$(EMC2_RTLIB_DIR) \
		$(DESTDIR)$(sysconfdir)/linuxcnc $(DESTDIR)$(bindir) \
		$(DESTDIR)$(libdir) $(DESTDIR)$(includedir)/linuxcnc \
		$(DESTDIR)$(docsdir) $(DESTDIR)$(ncfilesdir) \
		$(DESTDIR)/etc/X11/app-defaults $(DESTDIR)$(tcldir)/bin \
		$(DESTDIR)$(tcldir)/scripts \
		$(DESTDIR)$(mandir)/man1 \
		$(DESTDIR)$(mandir)/man3 \
		$(DESTDIR)$(mandir)/man9 \
		$(DESTDIR)$(tcldir)/msgs \
		$(DESTDIR)$(localedir)/de/LC_MESSAGES \
		$(DESTDIR)$(datadir)/axis/images \
		$(DESTDIR)$(datadir)/axis/tcl \
		$(DESTDIR)$(datadir)/gscreen/images \
		$(DESTDIR)$(datadir)/glade3/catalogs \
		$(DESTDIR)$(datadir)/glade3/pixmaps \
		$(DESTDIR)$(datadir)/gtksourceview-2.0/language-specs \
		$(DESTDIR)$(datadir)/linuxcnc/pncconf/pncconf-help

install-kernel-indep: install-dirs
	$(FILE) ../docs/man/man1/*.1 $(DESTDIR)$(mandir)/man1
	$(FILE) $(filter-out %/skeleton.3hal, $(wildcard ../docs/man/man3/*.3hal)) $(DESTDIR)$(mandir)/man3
	$(FILE) $(filter-out %/skeleton.3rtapi, $(wildcard ../docs/man/man3/*.3rtapi)) $(DESTDIR)$(mandir)/man3
	$(FILE) $(filter-out %/skeleton.9, $(wildcard ../docs/man/man9/*.9)) $(DESTDIR)$(mandir)/man9
	$(FILE) objects/*.msg $(DESTDIR)$(tcldir)/msgs
	$(EXE) ../scripts/realtime $(DESTDIR)$(initd_dir)
	$(EXE) ../scripts/halrun $(DESTDIR)$(bindir)
	$(EXE) ../scripts/haltcl $(DESTDIR)$(bindir)
	$(EXE) ../scripts/simulate_probe $(DESTDIR)$(bindir)
	$(FILE) ../docs/UPDATING $(DESTDIR)$(docsdir)/UPDATING
	$(FILE) ../*.png ../*.gif $(DESTDIR)$(datadir)/linuxcnc

	# install all the sample configs, including subdirs (tar is required on debian systems, and common on others)
	$(DIR) $(DESTDIR)$(sampleconfsdir)
	((cd ../configs && tar --exclude CVS --exclude .cvsignore --exclude .gitignore -cf - .) | (cd $(DESTDIR)$(sampleconfsdir) && tar -xf -))

	$(EXE) $(filter-out ../bin/linuxcnc_module_helper ../bin/pci_write ../bin/pci_read ../bin/test_rtapi_vsnprintf, $(filter ../bin/%,$(TARGETS))) $(DESTDIR)$(bindir)
	$(EXE) ../scripts/linuxcnc $(DESTDIR)$(bindir)
	$(EXE) ../scripts/latency-test $(DESTDIR)$(bindir)
ifeq ($(HAVE_WORKING_BLT),yes)
	$(EXE) ../scripts/latencyplot $(DESTDIR)$(bindir)
endif
	$(EXE) ../scripts/linuxcncmkdesktop $(DESTDIR)$(bindir)
	$(EXE) ../bin/tooledit $(DESTDIR)$(bindir)
	$(FILE) $(filter ../lib/%.a ../lib/%.so.0,$(TARGETS)) $(DESTDIR)$(libdir)
	cp --no-dereference $(filter ../lib/%.so, $(TARGETS)) $(DESTDIR)$(libdir)
	-ldconfig $(DESTDIR)$(libdir)
	$(FILE) $(filter %.h %.hh,$(TARGETS)) $(DESTDIR)$(includedir)/linuxcnc/
	$(FILE) $(addprefix ../docs/,$(DOCS)) $(DESTDIR)$(docsdir)
	$(FILE) $(DOCS_HELP) $(DESTDIR)$(docsdir)
	$(TREE) $(NC_FILES) $(DESTDIR)$(ncfilesdir)
	$(EXE) ../nc_files/M101 $(DESTDIR)$(ncfilesdir)
	$(FILE) ../tcl/TkLinuxCNC $(DESTDIR)/etc/X11/app-defaults
	$(FILE) ../app-defaults/XEmc $(DESTDIR)/etc/X11/app-defaults
	$(FILE) Makefile.modinc $(DESTDIR)$(datadir)/linuxcnc
	$(EXE) $(TCL) $(DESTDIR)$(tcldir)
	$(FILE) ../tcl/hal.so $(DESTDIR)$(tcldir)
	$(FILE) ../tcl/linuxcnc.so $(DESTDIR)$(tcldir)
	$(FILE) ../tcl/pkgIndex.tcl $(DESTDIR)$(tcldir)
	$(EXE) $(TCL_BIN) $(DESTDIR)$(tcldir)/bin
	$(FILE) ../tcl/scripts/balloon.tcl ../tcl/scripts/emchelp.tcl $(DESTDIR)$(tcldir)/scripts
	$(EXE) ../tcl/scripts/Set_Coordinates.tcl $(DESTDIR)$(tcldir)/scripts
	$(FILE) ../share/linuxcnc/stepconf.glade $(DESTDIR)$(prefix)/share/linuxcnc
	$(FILE) ../share/linuxcnc/touchy.glade $(DESTDIR)$(prefix)/share/linuxcnc
	$(FILE) ../share/linuxcnc/gscreen.glade $(DESTDIR)$(prefix)/share/linuxcnc
	$(FILE) ../share/linuxcnc/gscreen2.glade $(DESTDIR)$(prefix)/share/linuxcnc
	$(FILE) ../share/linuxcnc/pncconf.glade $(DESTDIR)$(prefix)/share/linuxcnc
	$(FILE) ../configs/common/linuxcnc.nml $(DESTDIR)$(prefix)/share/linuxcnc
	$(FILE) ../src/emc/usr_intf/pncconf/pncconf-help/*.txt $(DESTDIR)$(prefix)/share/linuxcnc/pncconf/pncconf-help
	$(FILE) ../src/emc/usr_intf/pncconf/pncconf-help/*.png $(DESTDIR)$(prefix)/share/linuxcnc/pncconf/pncconf-help

	$(FILE) ../lib/python/gladevcp/hal_python.xml $(DESTDIR)$(datadir)/glade3/catalogs/
	$(FILE) ../lib/python/gladevcp/widget*.png  $(DESTDIR)$(datadir)/glade3/pixmaps/

	$(FILE) ../share/gtksourceview-2.0/language-specs/*.lang  $(DESTDIR)$(datadir)/gtksourceview-2.0/language-specs/

ifeq ($(BUILD_PYTHON),yes)
install-kernel-indep: install-python
install-python: install-dirs
	$(DIR) $(DESTDIR)$(SITEPY) $(DESTDIR)$(SITEPY)/rs274
	$(DIR) $(DESTDIR)$(SITEPY)/touchy
	$(DIR) $(DESTDIR)$(SITEPY)/gscreen
	$(DIR) $(DESTDIR)$(SITEPY)/gladevcp
	$(FILE) ../lib/python/*.py ../lib/python/*.so $(DESTDIR)$(SITEPY)
	$(FILE) ../lib/python/rs274/*.py $(DESTDIR)$(SITEPY)/rs274
	$(FILE) ../lib/python/touchy/*.py $(DESTDIR)$(SITEPY)/touchy
	$(FILE) ../lib/python/gscreen/*.py $(DESTDIR)$(SITEPY)/gscreen
	$(FILE) ../lib/python/gladevcp/*.py $(DESTDIR)$(SITEPY)/gladevcp
	$(FILE) ../lib/python/gladevcp/*.glade $(DESTDIR)$(SITEPY)/gladevcp
	$(EXE) ../bin/stepconf ../bin/pncconf ../bin/hal_input ../bin/pyvcp ../bin/gladevcp ../bin/axis ../bin/axis-remote ../bin/debuglevel ../bin/linuxcnctop ../bin/mdi ../bin/hal_manualtoolchange ../bin/image-to-gcode ../bin/touchy ../bin/gscreen $(DESTDIR)$(bindir)
	$(EXE) $(patsubst %.py,../bin/%,$(VISMACH_PY)) $(DESTDIR)$(bindir)
	$(FILE) ../share/linuxcnc/linuxcnc-wizard.gif $(DESTDIR)$(prefix)/share/linuxcnc
	$(FILE) emc/usr_intf/axis/etc/axis_light_background $(DESTDIR)$(docsdir)
	$(FILE) emc/usr_intf/axis/README $(DESTDIR)$(docsdir)/README.axis
	$(FILE) ../share/axis/images/*.gif ../share/axis/images/*.xbm ../share/axis/images/*.ngc $(DESTDIR)$(datadir)/axis/images
	$(FILE) ../share/axis/tcl/*.tcl $(DESTDIR)$(datadir)/axis/tcl
	$(FILE) ../share/gscreen/images/*.gif $(DESTDIR)$(datadir)/gscreen/images
endif

install-kernel-dep:
	$(DIR)	$(DESTDIR)$(moduledir)/linuxcnc \
		$(DESTDIR)$(bindir) \
		$(DESTDIR)$(sysconfdir)/linuxcnc
	$(FILE) ../rtlib/*$(MODULE_EXT) $(DESTDIR)$(EMC2_RTLIB_DIR)
ifneq ($(BUILD_SYS),user-dso)
	$(FILE) Module.symvers $(DESTDIR)$(EMC2_RTLIB_DIR)
	$(SETUID) ../bin/linuxcnc_module_helper $(DESTDIR)$(bindir)
endif
ifeq ($(BUILD_DRIVERS),yes)
	$(SETUID) ../bin/pci_write $(DESTDIR)$(bindir)
	$(SETUID) ../bin/pci_read $(DESTDIR)$(bindir)
endif
	$(FILE) ../scripts/rtapi.conf $(DESTDIR)$(sysconfdir)/linuxcnc
endif # RUN_IN_PLACE

CONF=../configs
COMMON=$(CONF)/common
CONFILES=$(addsuffix /$(1), $(filter-out $(COMMON), $(wildcard $(CONF)/*)))
.PHONY: configs
COPY_CONFIGS := \
	$(patsubst %,../configs/%/core_stepper.hal, demo_step_cl stepper demo_sim_cl Sherline3Axis SherlineLathe cooltool) \
	$(patsubst %,../configs/%/core_servo.hal, motenc stg vti) \
	$(patsubst %,../configs/%/core_sim.hal, halui_pyvcp sim) \
	$(patsubst %,../configs/%/core_sim9.hal, sim) \
	$(patsubst %,../configs/%/axis_manualtoolchange.hal, sim lathe-pluto)

configs: $(COPY_CONFIGS)

$(call CONFILES,axis_manualtoolchange.hal): %/axis_manualtoolchange.hal: ../configs/common/axis_manualtoolchange.hal
	$(Q)-cp $< $@
$(call CONFILES,core_stepper.hal): %/core_stepper.hal: ../configs/common/core_stepper.hal
	$(Q)-cp $< $@
$(call CONFILES,core_servo.hal): %/core_servo.hal: ../configs/common/core_servo.hal
	$(Q)-cp $< $@
$(call CONFILES,core_sim.hal): %/core_sim.hal: ../configs/common/core_sim.hal
	$(Q)-cp $< $@
$(call CONFILES,core_sim9.hal): %/core_sim9.hal: ../configs/common/core_sim9.hal
	$(Q)-cp $< $@

endif # userspace

#KERNELRELEASE=2.6.38.8-xenomai+
#KERNELRELEASE=3.2.21-xenomai+

ifneq ($(KERNELRELEASE),)
include $(BASEPWD)/hal/components/Submakefile
endif

# KERNELRELEASE is nonempty, therefore we are building modules using the
# "kbuild" system.  $(BASEPWD) is used here, instead of relative paths, because
# that's what kbuild seems to require

EXTRA_CFLAGS = $(RTFLAGS) \
	-D__MODULE__ \
	-I$(BASEPWD) \
	-I$(BASEPWD)/libnml/linklist \
	-I$(BASEPWD)/libnml/cms \
	-I$(BASEPWD)/libnml/rcs \
	-I$(BASEPWD)/libnml/inifile \
	-I$(BASEPWD)/libnml/os_intf \
	-I$(BASEPWD)/libnml/nml \
	-I$(BASEPWD)/libnml/buffer \
	-I$(BASEPWD)/libnml/posemath \
	-I$(BASEPWD)/rtapi \
	-I$(BASEPWD)/hal \
	-I$(BASEPWD)/emc/nml_intf \
	-I$(BASEPWD)/emc/kinematics \
	-I$(BASEPWD)/emc/motion \
	-DSEQUENTIAL_SUPPORT -DHAL_SUPPORT -DDYNAMIC_PLCSIZE -DRT_SUPPORT \
	-DOLD_TIMERS_MONOS_SUPPORT -DMODBUS_IO_MASTER \
	-fno-fast-math \
	-fno-unsafe-math-optimizations \
	$(call cc-option,-mieee-fp) \
	$(call cc-option,-Wframe-larger-than=2560) \
	$(KERNEL_MATH_CFLAGS)

ifeq "$(USE_STUBS)" "1"
MATHSTUB := rtapi/mathstubs.o
endif

#$(warning KERNELRELEASE=$(KERNELRELEASE) EXTRA_CFLAGS=$(EXTRA_CFLAGS))


# For each module, there's an addition to obj-m or obj-$(CONFIG_foo)
# plus a definition of foo-objs, which contains the full path to the
# object file(s) that the module contains.  Unfortunately, this setup pollutes
# the source directory with object files and other temporaries, but I can't
# find a way around it.

# These lists would be best moved to their respective subdirectories'
# Submakefiles to make this more modular and avoid maintaining
# multiple lists of the same things.  This won't work as-is right now
# because the Submakefiles are included in a conditional block that is
# not evaluated during kernel module build.

# Subdirectory:  rtapi

obj-$(CONFIG_RTAPI) += rtapi.o

# Sources for all thread systems
rtapi-objs := \
	rtapi/rtapi_common.o \
	rtapi/rtapi_task.o \
	rtapi/rtapi_shmem.o \
	rtapi/rtapi_time.o \
	rtapi/rtapi_msg.o \
	rtapi/rtapi_io.o \
	rtapi/$(THREADS_SOURCE).o
# Kernel threads need rtapi_module.c
ifeq ($(BUILD_SYS),kbuild)
rtapi-objs += rtapi/rtapi_module.o
endif
# User threads need rtapi_pci.c
ifeq ($(BUILD_SYS),user-dso)
rtapi-objs += rtapi/rtapi_pci.o
endif


# Subdirectory: rtapi/examples (unneeded?)

# Subdirectory: hal/components
obj-$(CONFIG_BOSS_PLC) += boss_plc.o
boss_plc-objs := hal/components/boss_plc.o $(MATHSTUB)
obj-$(CONFIG_DEBOUNCE) += debounce.o
debounce-objs := hal/components/debounce.o $(MATHSTUB)
obj-$(CONFIG_ENCODER) += encoder.o
encoder-objs := hal/components/encoder.o $(MATHSTUB)
obj-$(CONFIG_COUNTER) += counter.o
counter-objs := hal/components/counter.o $(MATHSTUB)
obj-$(CONFIG_ENCODER_RATIO) += encoder_ratio.o
encoder_ratio-objs := hal/components/encoder_ratio.o $(MATHSTUB)
obj-$(CONFIG_STEPGEN) += stepgen.o
stepgen-objs := hal/components/stepgen.o $(MATHSTUB)
obj-$(CONFIG_LCD) += lcd.o
lcd-objs := hal/components/lcd.o $(MATHSTUB)
obj-$(CONFIG_FREQGEN) += freqgen.o
freqgen-objs := hal/components/freqgen.o $(MATHSTUB)
obj-$(CONFIG_PWMGEN) += pwmgen.o
pwmgen-objs := hal/components/pwmgen.o $(MATHSTUB)
obj-$(CONFIG_SIGGEN) += siggen.o
siggen-objs := hal/components/siggen.o $(MATHSTUB)
obj-$(CONFIG_PID) += pid.o
pid-objs := hal/components/pid.o $(MATHSTUB)
obj-$(CONFIG_AT_PID) += at_pid.o
at_pid-objs := hal/components/at_pid.o $(MATHSTUB)
obj-$(CONFIG_PID) += threads.o
threads-objs := hal/components/threads.o $(MATHSTUB)
obj-$(CONFIG_SUPPLY) += supply.o
supply-objs := hal/components/supply.o $(MATHSTUB)
obj-$(CONFIG_SIM_ENCODER) += sim_encoder.o
sim_encoder-objs := hal/components/sim_encoder.o $(MATHSTUB)
obj-$(CONFIG_WEIGHTED_SUM) += weighted_sum.o
weighted_sum-objs := hal/components/weighted_sum.o $(MATHSTUB)
obj-$(CONFIG_WATCHDOG) += watchdog.o
watchdog-objs := hal/components/watchdog.o $(MATHSTUB)
obj-$(CONFIG_MODMATH) += modmath.o
modmath-objs := hal/components/modmath.o $(MATHSTUB)
obj-$(CONFIG_STREAMER) += streamer.o
streamer-objs := hal/components/streamer.o $(MATHSTUB)
obj-$(CONFIG_SAMPLER) += sampler.o
sampler-objs := hal/components/sampler.o $(MATHSTUB)

# Subdirectory: hal/drivers
ifeq ($(BUILD_DRIVERS),yes)
#ifeq ($(BUILD_SYS),kbuild)
obj-$(CONFIG_HAL_PARPORT) += hal_parport.o
hal_parport-objs := hal/drivers/hal_parport.o $(MATHSTUB)
obj-$(CONFIG_PCI_8255) += pci_8255.o
pci_8255-objs := hal/drivers/pci_8255.o
obj-$(CONFIG_HAL_TIRO) += hal_tiro.o
hal_tiro-objs := hal/drivers/hal_tiro.o $(MATHSTUB)
obj-$(CONFIG_HAL_STG) += hal_stg.o
hal_stg-objs := hal/drivers/hal_stg.o $(MATHSTUB)
obj-$(CONFIG_HAL_VTI) += hal_vti.o
hal_vti-objs := hal/drivers/hal_vti.o $(MATHSTUB)
#obj-$(CONFIG_HAL_EVOREG) += hal_evoreg.o
#hal_evoreg-objs := hal/drivers/hal_evoreg.o $(MATHSTUB)
obj-$(CONFIG_HAL_MOTENC) += hal_motenc.o
hal_motenc-objs := hal/drivers/hal_motenc.o $(MATHSTUB)
obj-$(CONFIG_HAL_AX521H) += hal_ax5214h.o
hal_ax5214h-objs := hal/drivers/hal_ax5214h.o $(MATHSTUB)
obj-$(CONFIG_HAL_SPEAKER) += hal_speaker.o
hal_speaker-objs := hal/drivers/hal_speaker.o $(MATHSTUB)
obj-$(CONFIG_HAL_SKELETON) += hal_skeleton.o
hal_skeleton-objs := hal/drivers/hal_skeleton.o $(MATHSTUB)

ifeq ($(TARGET_PLATFORM), raspberry)
obj-$(CONFIG_HAL_GPIO) += hal_gpio.o
hal_gpio-objs := hal/drivers/hal_gpio.o 
endif

#ifeq ($(TARGET_PLATFORM), beaglebone)
#obj-$(CONFIG_HAL_GPIO) += hal_bbgpio.o
#hal_gpio-objs := hal/drivers/hal_bbgpio.o 
#endif

# these won't compile as-is with userland threading

ifneq ($(BUILD_SYS),user-dso)
obj-$(CONFIG_HAL_M5I20) += hal_m5i20.o
hal_m5i20-objs := hal/drivers/hal_m5i20.o $(MATHSTUB)
obj-$(CONFIG_HAL_PPMC) += hal_ppmc.o
hal_ppmc-objs := hal/drivers/hal_ppmc.o $(MATHSTUB)
obj-$(CONFIG_OPTO_AC5) += opto_ac5.o
opto_ac5-objs := hal/drivers/opto_ac5.o $(MATHSTUB)
<<<<<<< HEAD
obj-$(CONFIG_HAL_GM) += hal_gm.o
hal_gm-objs := hal/drivers/hal_gm.o $(MATHSTUB)

obj-$(CONFIG_HOSTMOT2) += hostmot2.o hm2_7i43.o hm2_pci.o hm2_test.o setsserial.o
=======
endif

# Gnu make 'expression' syntax is pathetic. What were these guys smoking?
# turn on by default
BUILD_HOSTMOT2=yes
ifeq ($(USERMODE_PCI),yes)
# reconfirm our intent..
BUILD_HOSTMOT2=yes
else
#except if userland and USERMODE_PCI isnt sez
ifeq ($(BUILD_SYS),user-dso)
BUILD_HOSTMOT2=no
endif
endif

ifeq ($(BUILD_HOSTMOT2),yes)
#CS#obj-$(CONFIG_HOSTMOT2) += hostmot2.o hm2_7i43.o hm2_pci.o hm2_test.o
obj-$(CONFIG_HOSTMOT2) += hostmot2.o hm2_pci.o
>>>>>>> 792b4e8f
hostmot2-objs :=			  \
    hal/drivers/mesa-hostmot2/hostmot2.o  \
    hal/drivers/mesa-hostmot2/backported-strings.o  \
    hal/drivers/mesa-hostmot2/ioport.o	  \
    hal/drivers/mesa-hostmot2/encoder.o   \
	hal/drivers/mesa-hostmot2/resolver.o  \
    hal/drivers/mesa-hostmot2/pwmgen.o	  \
    hal/drivers/mesa-hostmot2/tp_pwmgen.o \
	hal/drivers/mesa-hostmot2/sserial.o   \
    hal/drivers/mesa-hostmot2/stepgen.o   \
	hal/drivers/mesa-hostmot2/bspi.o	  \
	hal/drivers/mesa-hostmot2/uart.o	  \
    hal/drivers/mesa-hostmot2/watchdog.o  \
    hal/drivers/mesa-hostmot2/pins.o	  \
    hal/drivers/mesa-hostmot2/led.o	  \
    hal/drivers/mesa-hostmot2/tram.o	  \
    hal/drivers/mesa-hostmot2/raw.o	  \
    hal/drivers/mesa-hostmot2/bitfile.o   \
    $(MATHSTUB)
hm2_7i43-objs :=			  \
    hal/drivers/mesa-hostmot2/hm2_7i43.o  \
    hal/drivers/mesa-hostmot2/bitfile.o   \
    $(MATHSTUB)
hm2_pci-objs  :=			  \
    hal/drivers/mesa-hostmot2/hm2_pci.o   \
    hal/drivers/mesa-hostmot2/bitfile.o   \
    $(MATHSTUB)
hm2_test-objs :=			  \
    hal/drivers/mesa-hostmot2/hm2_test.o  \
    hal/drivers/mesa-hostmot2/bitfile.o   \
    $(MATHSTUB)
<<<<<<< HEAD
setsserial-objs :=			  \
    hal/drivers/mesa-hostmot2/setsserial.o  \
    $(MATHSTUB)
=======
endif

ifeq ($(USERMODE_PCI),yes)
hostmot2-objs +=			  \
    rtapi/userpci/device.o		  \
    rtapi/userpci/firmware.o		  \
    rtapi/userpci/string.o		  
endif

ifeq ($(BUILD_HOSTMOT2),yes)
obj-$(CONFIG_HOSTMOT2) += hm2_pci.o
hm2_pci-objs  :=			  \
    hal/drivers/mesa-hostmot2/hm2_pci.o   \
    hal/drivers/mesa-hostmot2/bitfile.o   \
    $(MATHSTUB)
endif
>>>>>>> 792b4e8f

obj-$(CONFIG_PROBE_PARPORT) += probe_parport.o
probe_parport-objs := hal/drivers/probe_parport.o $(MATHSTUB)
endif

obj-$(CONFIG_CLASSICLADDER_RT) += classicladder_rt.o
classicladder_rt-objs := hal/classicladder/module_hal.o $(MATHSTUB)
classicladder_rt-objs += hal/classicladder/arithm_eval.o
classicladder_rt-objs += hal/classicladder/arrays.o
classicladder_rt-objs += hal/classicladder/calc.o
classicladder_rt-objs += hal/classicladder/calc_sequential.o
classicladder_rt-objs += hal/classicladder/manager.o
classicladder_rt-objs += hal/classicladder/symbols.o
classicladder_rt-objs += hal/classicladder/vars_access.o

ifdef SEQUENTIAL_SUPPORT
classicladder_rt-objs += hal/classicladder/calc_sequential_rt.o
endif

obj-m += scope_rt.o
scope_rt-objs := hal/utils/scope_rt.o $(MATHSTUB)

obj-m += hal_lib.o
hal_lib-objs := hal/hal_lib.o $(MATHSTUB)

obj-m += trivkins.o
trivkins-objs := emc/kinematics/trivkins.o

obj-m += maxkins.o
maxkins-objs := emc/kinematics/maxkins.o

obj-m += gantrykins.o
gantrykins-objs := emc/kinematics/gantrykins.o

obj-m += rotatekins.o
rotatekins-objs := emc/kinematics/rotatekins.o

obj-m += tripodkins.o
tripodkins-objs := emc/kinematics/tripodkins.o

obj-m += genhexkins.o
genhexkins-objs := emc/kinematics/genhexkins.o
genhexkins-objs += libnml/posemath/_posemath.o
genhexkins-objs += libnml/posemath/sincos.o $(MATHSTUB)

obj-m += genserkins.o
genserkins-objs := emc/kinematics/genserkins.o
genserkins-objs += libnml/posemath/gomath.o
genserkins-objs += libnml/posemath/sincos.o $(MATHSTUB)

obj-m += pumakins.o
pumakins-objs := emc/kinematics/pumakins.o
pumakins-objs += libnml/posemath/_posemath.o
pumakins-objs += libnml/posemath/sincos.o $(MATHSTUB)

obj-m += scarakins.o
scarakins-objs := emc/kinematics/scarakins.o
scarakins-objs += libnml/posemath/_posemath.o
scarakins-objs += libnml/posemath/sincos.o $(MATHSTUB)

obj-$(CONFIG_MOTMOD) += motmod.o
motmod-objs := emc/kinematics/cubic.o
motmod-objs += emc/kinematics/tc.o
motmod-objs += emc/kinematics/tp.o
motmod-objs += emc/motion/motion.o
motmod-objs += emc/motion/command.o
motmod-objs += emc/motion/control.o
motmod-objs += emc/motion/homing.o
motmod-objs += emc/motion/emcmotglb.o
motmod-objs += emc/motion/emcmotutil.o
motmod-objs += emc/motion/stashf.o
motmod-objs += emc/motion/dbuf.o
motmod-objs += libnml/posemath/_posemath.o
motmod-objs += libnml/posemath/sincos.o $(MATHSTUB)

TORTOBJS = $(foreach file,$($(patsubst %.o,%,$(1))-objs), objects/rt$(file))

ifeq ($(BUILD_SYS),user-dso)
EXTRA_CFLAGS += -fPIC -Os
RTOBJS := $(sort $(foreach mod,$(obj-m),$(call TORTOBJS,$(mod))))

RTDEPS := $(sort $(patsubst objects/%.o,depends/%.d, $(RTOBJS)))

IS_POWERPC = test `uname -m` = ppc -o `uname -m` = ppc64
modules: $(patsubst %.o,../rtlib/%.so,$(obj-m))
../rtlib/%.so:
	$(ECHO) Linking $@
	$(Q)ld -r -o objects/$*.tmp $^
	@if ! $(IS_POWERPC); then objcopy -j .rtapi_export -O binary objects/$*.tmp objects/$*.exp; fi
	@if ! $(IS_POWERPC); then objcopy -G __i686.get_pc_thunk.bx `xargs -r0n1 echo -G < objects/$*.exp | grep -ve '^-G $$' | sort -u` objects/$*.tmp; fi
	$(Q)$(CC) -shared -Bsymbolic $(LDFLAGS) -o $@ objects/$*.tmp -lm

$(sort $(RTDEPS)): depends/rt%.d: %.c
	@mkdir -p $(dir $@)
	$(ECHO) Depending $<
	$(Q)$(call DEP,$(CC),$@ $(patsubst depends/%.d,objects/%.o,$@),$@,$(OPT) $(DEBUG) -DSIM -DRTAPI $(EXTRA_CFLAGS) $<)

# Rules to make .o (object) files
$(sort $(RTOBJS)) : objects/rt%.o : %.c
	$(ECHO) Compiling realtime $<
	@mkdir -p $(dir $@)
	$(Q)$(CC) -c $(OPT) $(DEBUG) $(EXTRA_CFLAGS) $(RT_CFLAGS)  $< -o $@

endif # end BUILD_SYS=user-dso

# # ------ not used anymore -------------
# ifeq ($(BUILD_SYS),normal)
# modules: $(patsubst %,../rtlib/%,$(obj-m))
# RTOBJS := $(sort $(foreach mod,$(obj-m),$(call TORTOBJS,$(mod))))
# RTDEPS := $(sort $(patsubst objects/%.o,depends/%.d, $(RTOBJS)))

# $(sort $(RTDEPS)): depends/rt%.d: %.c
# 	@mkdir -p $(dir $@)
# 	$(ECHO) Depending $<
# 	$(Q)$(call DEP,$(CC),$@ $(patsubst depends/%.d,objects/%.o,$@),$@,$(EXTRA_CFLAGS) $<)


# # Rules to make .o (object) files
# $(sort $(RTOBJS)) : objects/rt%.o : %.c
# 	$(ECHO) Compiling realtime $<
# 	@mkdir -p $(dir $@)
# 	$(Q)$(CC) -c -DRTAPI -nostdinc -isystem $(shell $(CC) -print-file-name=include) -I$(KERNELDIR)/include $(EXTRA_CFLAGS) $< -o $@

# ../rtlib/%.o:
# 	$(ECHO) Linking $@
# 	$(Q)ld -r -static -S -Os $(LDFLAGS) -o $@ $^ $(EXTRALINK) $(MATHLIB)
# endif # end 'normal'

# build kernel RTAPI modules
ifneq "$(filter normal user-dso,$(BUILD_SYS))" ""
#ifneq "$(BUILD_SYS)" "user-dso"
../rtlib/rtapi$(MODULE_EXT): $(addprefix objects/rt,$(rtapi-objs))
#endif
../rtlib/classicladder_rt$(MODULE_EXT): $(addprefix objects/rt,$(classicladder_rt-objs))
../rtlib/boss_plc$(MODULE_EXT): $(addprefix objects/rt,$(boss_plc-objs))
../rtlib/debounce$(MODULE_EXT): $(addprefix objects/rt,$(debounce-objs))
../rtlib/encoder$(MODULE_EXT): $(addprefix objects/rt,$(encoder-objs))
../rtlib/counter$(MODULE_EXT): $(addprefix objects/rt,$(counter-objs))
../rtlib/encoder_ratio$(MODULE_EXT): $(addprefix objects/rt,$(encoder_ratio-objs))
../rtlib/stepgen$(MODULE_EXT): $(addprefix objects/rt,$(stepgen-objs))
../rtlib/lcd$(MODULE_EXT): $(addprefix objects/rt,$(lcd-objs))
../rtlib/freqgen$(MODULE_EXT): $(addprefix objects/rt,$(freqgen-objs))
../rtlib/pwmgen$(MODULE_EXT): $(addprefix objects/rt,$(pwmgen-objs))
../rtlib/siggen$(MODULE_EXT): $(addprefix objects/rt,$(siggen-objs))
../rtlib/at_pid$(MODULE_EXT): $(addprefix objects/rt,$(at_pid-objs))
../rtlib/pid$(MODULE_EXT): $(addprefix objects/rt,$(pid-objs))
../rtlib/threads$(MODULE_EXT): $(addprefix objects/rt,$(threads-objs))
../rtlib/supply$(MODULE_EXT): $(addprefix objects/rt,$(supply-objs))
../rtlib/sim_encoder$(MODULE_EXT): $(addprefix objects/rt,$(sim_encoder-objs))
../rtlib/weighted_sum$(MODULE_EXT): $(addprefix objects/rt,$(weighted_sum-objs))
../rtlib/watchdog$(MODULE_EXT): $(addprefix objects/rt,$(watchdog-objs))
../rtlib/modmath$(MODULE_EXT): $(addprefix objects/rt,$(modmath-objs))
../rtlib/streamer$(MODULE_EXT): $(addprefix objects/rt,$(streamer-objs))
../rtlib/sampler$(MODULE_EXT): $(addprefix objects/rt,$(sampler-objs))
../rtlib/hal_parport$(MODULE_EXT): $(addprefix objects/rt,$(hal_parport-objs))
<<<<<<< HEAD
#../rtlib/uparport$(MODULE_EXT): $(addprefix objects/rt,$(uparport-objs))
=======
ifeq ($(BUILD_SYS),user-dso)
../rtlib/probe_parport$(MODULE_EXT): $(addprefix objects/rt,$(probe_parport-objs))
endif
ifeq ($(USERMODE_PCI),yes)
../rtlib/hostmot2$(MODULE_EXT): $(addprefix objects/rt,$(hostmot2-objs))
#CS#../rtlib/hm2_7i43$(MODULE_EXT): $(addprefix objects/rt,$(hm2_7i43-objs))
../rtlib/hm2_pci$(MODULE_EXT): $(addprefix objects/rt,$(hm2_pci-objs))
#CS#../rtlib/hm2_test$(MODULE_EXT): $(addprefix objects/rt,$(hm2_test-objs))
endif
ifeq ($(TARGET_PLATFORM),raspberry)
../rtlib/hal_gpio$(MODULE_EXT): $(addprefix objects/rt,$(hal_gpio-objs))
endif

>>>>>>> 792b4e8f
../rtlib/pci_8255$(MODULE_EXT): $(addprefix objects/rt,$(pci_8255-objs))
../rtlib/hal_tiro$(MODULE_EXT): $(addprefix objects/rt,$(hal_tiro-objs))
../rtlib/hal_stg$(MODULE_EXT): $(addprefix objects/rt,$(hal_stg-objs))
../rtlib/hal_vti$(MODULE_EXT): $(addprefix objects/rt,$(hal_vti-objs))
#../rtlib/hal_evoreg$(MODULE_EXT): $(addprefix objects/rt,$(hal_evoreg-objs))
../rtlib/hal_motenc$(MODULE_EXT): $(addprefix objects/rt,$(hal_motenc-objs))
../rtlib/hal_ax5214h$(MODULE_EXT): $(addprefix objects/rt,$(hal_ax5214h-objs))
../rtlib/hal_ppmc$(MODULE_EXT): $(addprefix objects/rt,$(hal_ppmc-objs))
../rtlib/hal_skeleton$(MODULE_EXT): $(addprefix objects/rt,$(hal_skeleton-objs))
../rtlib/hal_speaker$(MODULE_EXT): $(addprefix objects/rt,$(hal_speaker-objs))
../rtlib/opto_ac5$(MODULE_EXT): $(addprefix objects/rt,$(opto_ac5-objs))
../rtlib/scope_rt$(MODULE_EXT): $(addprefix objects/rt,$(scope_rt-objs))
../rtlib/hal_lib$(MODULE_EXT): $(addprefix objects/rt,$(hal_lib-objs))
../rtlib/motmod$(MODULE_EXT): $(addprefix objects/rt,$(motmod-objs))
../rtlib/trivkins$(MODULE_EXT): $(addprefix objects/rt,$(trivkins-objs))
../rtlib/5axiskins$(MODULE_EXT): $(addprefix objects/rt,$(5axiskins-objs))
../rtlib/maxkins$(MODULE_EXT): $(addprefix objects/rt,$(maxkins-objs))
../rtlib/gantrykins$(MODULE_EXT): $(addprefix objects/rt,$(gantrykins-objs))
../rtlib/rotatekins$(MODULE_EXT): $(addprefix objects/rt,$(rotatekins-objs))
../rtlib/tripodkins$(MODULE_EXT): $(addprefix objects/rt,$(tripodkins-objs))
../rtlib/genhexkins$(MODULE_EXT): $(addprefix objects/rt,$(genhexkins-objs))
../rtlib/genserkins$(MODULE_EXT): $(addprefix objects/rt,$(genserkins-objs))
../rtlib/pumakins$(MODULE_EXT): $(addprefix objects/rt,$(pumakins-objs))
../rtlib/scarakins$(MODULE_EXT): $(addprefix objects/rt,$(scarakins-objs))
../rtlib/hal_gm$(MODULE_EXT): $(addprefix objects/rt,$(hal_gm-objs))

ifeq ($(TRIVIAL_BUILD),no)
RTDEPS := $(sort $(patsubst objects/%.o,depends/%.d,$(RTOBJS)))
-include $(RTDEPS)
Makefile: $(RTDEPS)
endif
endif  # build kernel RTAPI modules

# Phony so that it is always rebuilt when requested, not because it
# shouldn't exist as a file
.PHONY: tags
tags:
	ctags-exuberant \
		--extra=+fq \
		--exclude=depends --exclude=objects --exclude=.mod.c \
		'--langmap=make:+(Submakefile),make:+(Makefile.inc),c:+.comp' \
		-I EXPORT_SYMBOL+,RTAPI_MP_INT+,RTAPI_MP_LONG+,RTAPI_MP_STRING+ \
		-I RTAPI_MP_ARRAY_INT+,RTAPI_MP_ARRAY_LONG+,RTAPI_MP_ARRAY_STRING+ \
		-I MODULE_AUTHOR+,MODULE_DESCRIPTION+,MODULE_LICENSE+ \
		-R . ../tcl ../scripts ../share/axis/tcl
	rm -f TAGS
	find . -type f -name '*.[ch]' |xargs etags -l c --append
	find . -type f -name '*.cc' |xargs etags -l c++ --append
	find . -type f -name '*.hh' |xargs etags -l c++ --append

etags:
	etags	--extra=+fq \
		--exclude=depends --exclude=objects --exclude=.mod.c \
		'--langmap=make:+(Submakefile),make:+(Makefile.inc),c:+.comp' \
		-I EXPORT_SYMBOL+,RTAPI_MP_INT+,RTAPI_MP_LONG+,RTAPI_MP_STRING+ \
		-I RTAPI_MP_ARRAY_INT+,RTAPI_MP_ARRAY_LONG+,RTAPI_MP_ARRAY_STRING+ \
		-I MODULE_AUTHOR+,MODULE_DESCRIPTION+,MODULE_LICENSE+ \
		-R . ../tcl ../scripts ../share/axis/tcl
	find . -type f -name '*.[ch]' |xargs etags --language-force=C --append
	find . -type f -name '*.cc' |xargs etags --language-force=C++ --append
	find . -type f -name '*.hh' |xargs etags --language-force=C++ --append

.PHONY: swish
swish:
	swish-e -c .swish_config -v 0 -i $(BASEPWD) \
		$(dir $(BASEPWD))tcl \
		$(dir $(BASEPWD))share/axis/tcl \
		$(dir $(BASEPWD))lib/python \
		$(dir $(BASEPWD))scripts \
		$(dir $(BASEPWD))configs \
		$(dir $(BASEPWD))docs/src \
		$(dir $(BASEPWD))docs/man/man1

# When you depend on objects/var-ZZZ you are depending on the contents of the
# variable ZZZ, which is assumed to depend on a Makefile, a Submakefile, or
# Makefile.inc
objects/var-%: Makefile $(wildcard $(SUBMAKEFILES)) Makefile.inc
	@mkdir -p $(dir $@)
	@echo $($*) > $@.tmp
	@sh move-if-change $@.tmp $@

../lib/%.so: ../lib/%.so.0
	ln -sf $(notdir $<) $@

# vim:ts=8:sts=8:sw=8:noet:<|MERGE_RESOLUTION|>--- conflicted
+++ resolved
@@ -356,11 +356,8 @@
     rtapi/rtapi_ctype.h \
     rtapi/rtapi_errno.h \
     rtapi/rtapi_string.h \
-<<<<<<< HEAD
+    rtapi/$(THREADS_SOURCE).h \
     redis/redis/deps/hiredis/hiredis.h
-=======
-    rtapi/$(THREADS_SOURCE).h
->>>>>>> 792b4e8f
 
 # Make each include file a target
 TARGETS += $(patsubst %,../include/%,$(foreach h,$(HEADERS),$(notdir $h)))
@@ -819,12 +816,6 @@
 hal_ppmc-objs := hal/drivers/hal_ppmc.o $(MATHSTUB)
 obj-$(CONFIG_OPTO_AC5) += opto_ac5.o
 opto_ac5-objs := hal/drivers/opto_ac5.o $(MATHSTUB)
-<<<<<<< HEAD
-obj-$(CONFIG_HAL_GM) += hal_gm.o
-hal_gm-objs := hal/drivers/hal_gm.o $(MATHSTUB)
-
-obj-$(CONFIG_HOSTMOT2) += hostmot2.o hm2_7i43.o hm2_pci.o hm2_test.o setsserial.o
-=======
 endif
 
 # Gnu make 'expression' syntax is pathetic. What were these guys smoking?
@@ -843,7 +834,6 @@
 ifeq ($(BUILD_HOSTMOT2),yes)
 #CS#obj-$(CONFIG_HOSTMOT2) += hostmot2.o hm2_7i43.o hm2_pci.o hm2_test.o
 obj-$(CONFIG_HOSTMOT2) += hostmot2.o hm2_pci.o
->>>>>>> 792b4e8f
 hostmot2-objs :=			  \
     hal/drivers/mesa-hostmot2/hostmot2.o  \
     hal/drivers/mesa-hostmot2/backported-strings.o  \
@@ -875,11 +865,9 @@
     hal/drivers/mesa-hostmot2/hm2_test.o  \
     hal/drivers/mesa-hostmot2/bitfile.o   \
     $(MATHSTUB)
-<<<<<<< HEAD
 setsserial-objs :=			  \
     hal/drivers/mesa-hostmot2/setsserial.o  \
     $(MATHSTUB)
-=======
 endif
 
 ifeq ($(USERMODE_PCI),yes)
@@ -896,7 +884,6 @@
     hal/drivers/mesa-hostmot2/bitfile.o   \
     $(MATHSTUB)
 endif
->>>>>>> 792b4e8f
 
 obj-$(CONFIG_PROBE_PARPORT) += probe_parport.o
 probe_parport-objs := hal/drivers/probe_parport.o $(MATHSTUB)
@@ -1052,9 +1039,6 @@
 ../rtlib/streamer$(MODULE_EXT): $(addprefix objects/rt,$(streamer-objs))
 ../rtlib/sampler$(MODULE_EXT): $(addprefix objects/rt,$(sampler-objs))
 ../rtlib/hal_parport$(MODULE_EXT): $(addprefix objects/rt,$(hal_parport-objs))
-<<<<<<< HEAD
-#../rtlib/uparport$(MODULE_EXT): $(addprefix objects/rt,$(uparport-objs))
-=======
 ifeq ($(BUILD_SYS),user-dso)
 ../rtlib/probe_parport$(MODULE_EXT): $(addprefix objects/rt,$(probe_parport-objs))
 endif
@@ -1067,8 +1051,6 @@
 ifeq ($(TARGET_PLATFORM),raspberry)
 ../rtlib/hal_gpio$(MODULE_EXT): $(addprefix objects/rt,$(hal_gpio-objs))
 endif
-
->>>>>>> 792b4e8f
 ../rtlib/pci_8255$(MODULE_EXT): $(addprefix objects/rt,$(pci_8255-objs))
 ../rtlib/hal_tiro$(MODULE_EXT): $(addprefix objects/rt,$(hal_tiro-objs))
 ../rtlib/hal_stg$(MODULE_EXT): $(addprefix objects/rt,$(hal_stg-objs))
