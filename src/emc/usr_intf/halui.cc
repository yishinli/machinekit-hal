/********************************************************************
* Description: halui.cc
*   HAL User-Interface component.
*   This file exports various UI related hal pins, and communicates 
*   with EMC through NML messages
*
*   Derived from a work by Fred Proctor & Will Shackleford (emcsh.cc)
*   some of the functions (sendFooBar() are adapted from there)
*
* Author: Alex Joni
* License: GPL Version 2
* System: Linux
*
* Copyright (c) 2006 All rights reserved.
*
* Last change:
********************************************************************/

#include <stdio.h>
#include <string.h>
#include <stdlib.h>
#include <signal.h>
#include <math.h>

#include "hal.h"		/* access to HAL functions/definitions */
#include "rtapi.h"		/* rtapi_print_msg */
#include "rcs.hh"
#include "posemath.h"		// PM_POSE, TO_RAD
#include "emc.hh"		// EMC NML
#include "emc_nml.hh"
#include "emcglb.h"		// EMC_NMLFILE, TRAJ_MAX_VELOCITY, etc.
#include "emccfg.h"		// DEFAULT_TRAJ_MAX_VELOCITY
#include "inifile.hh"		// INIFILE
#include "rcs_print.hh"
#include "nml_oi.hh"
#include "timer.hh"

/*
  Using halui:

  halui {-ini <ini file>}

  With -ini <inifile>, uses inifile instead of emc.ini. 

  Once executed, it connects to NML buffers, exports various HAL pins
  and communicates changes to EMC. It also sets certain HAL pins based 
  on status values.

  
  Naming:
  
  All pins will be named after the following scheme:
  
  halui.name.<number>.action
  
  name    refers to the name of the component,
             currently one of:
	     - machine
	     - estop
	     - mode
	     - mist
	     - flood
	     - lube
	     - jog
	     - program
	     - probe
	     ...

  <number>   if more than one component of the same type exists
	     
  action     usually on/off or is-on for the status (this uses the NIST way of
	     control, each action is done by momentary pushbuttons, and thus
	     more than one source of control is allowed: e.g. multiple UI's, 
	     GUI's )

  Exported pins:

DONE: - machine:
   halui.machine.on                    bit  //pin for setting machine On
   halui.machine.off                   bit  //pin for setting machine Off
   halui.machine.is-on                 bit  //pin for machine is On/Off

DONE: - estop:   
   halui.estop.activate                bit  //pin for setting Estop (emc internal) On
   halui.estop.reset                   bit  //pin for resetting Estop (emc internal) Off
   halui.estop.is-activated            bit  //pin for displaying Estop state (emc internal) On/Off
   
DONE: - mode:
   halui.mode.manual                   bit  //pin for requesting manual mode
   halui.mode.is_manual                bit  //pin for manual mode is on
   halui.mode.auto                     bit  //pin for requesting auto mode
   halui.mode.is_auto                  bit  //pin for auto mode is on
   halui.mode.mdi                      bit  //pin for requesting mdi mode
   halui.mode.is_mdi                   bit  //pin for mdi mode is on
   halui.mode.teleop                   bit  //pin for requesting teleop mode
   halui.mode.is_teleop                bit  //pin for teleop mode is on
   halui.mode.joint                    bit  //pin for requesting joint mode
   halui.mode.is_joint                 bit  //pin for joint mode is on

DONE: - mist, flood, lube:
   halui.mist.on                       bit  //pin for starting mist
   halui.mist.off                      bit  //pin for stoping mist
   halui.mist.is-on                    bit  //pin for mist is on
   halui.flood.on                      bit  //pin for starting flood
   halui.flood.off                     bit  //pin for stoping flood
   halui.flood.is-on                   bit  //pin for flood is on
   halui.lube.on                       bit  //pin for starting lube
   halui.lube.off                      bit  //pin for stoping lube
   halui.lube.is-on                    bit  //pin for lube is on

DONE: - spindle:
   halui.spindle.start                 bit
   halui.spindle.stop                  bit
   halui.spindle.forward               bit
   halui.spindle.reverse               bit
   halui.spindle.increase              bit
   halui.spindle.decrease              bit

   halui.spindle.brake-on              bit  //pin for activating spindle-brake
   halui.spindle.brake-off             bit  //pin for deactivating spindle/brake
   halui.spindle.brake-is-on           bit  //status pin that tells us if brake is on

DONE: - joint:
   halui.joint.0.home                  bit  // pin for homing the specific joint
   halui.joint.0.is-homed              bit  // status pin telling that the joint is homed
   ..
   halui.joint.8.home                  bit 
   halui.joint.8.is-homed              bit 

   halui.joint.selected.home           bit  // pin for homing the selected joint
   halui.joint.selected.is-homed       bit  // status pin telling that the selected joint is homed

   halui.joint.x.on-soft-min-limit     bit
   halui.joint.x.on-soft-max-limit     bit
   halui.joint.x.on-hard-min-limit     bit
   halui.joint.x.on-hard-max-limit     bit
     (x = 0..8, selected)
   
   halui.joint.x.has-fault             bit   
     (x = 0..8, selected)

   halui.joint.select                  u8   // select joint (0..7)           - internal halui
   halui.joint.selected                u8   // selected joint (0..7)         - internal halui
   halui.joint.x.select                bit  // pins for selecting a joint    - internal halui
   halui.joint.x.is-selected           bit  // status pin                    - internal halui

WIP:
   halui.axis.0.pos-commanded          float //cartesian position, commanded
   halui.axis.0.pos-feedback           float //cartesian position, actual
   halui.axis.0.pos-relative           float //cartesian position, relative
   ...

DONE - jogging:
   halui.jog.speed                     float //set jog speed
   halui.jog-deadband                  float //pin for setting the jog analog deadband (where not to move)

   halui.jog.0.minus                   bit
   halui.jog.0.plus                    bit
   halui.jog.0.analog                  float //pin for jogging the axis 0
   ..
   halui.jog.7.minus                   bit
   halui.jog.7.plus                    bit
   halui.jog.7.analog                  float //pin for jogging the axis 7
   halui.jog.selected.minus            bit
   halui.jog.selected.plus             bit

DONE - tool:
   halui.tool.number                   u32  //current selected tool
   halui.tool.length-offset            float //current applied tool-length-offset

DONE: - program:
   halui.program.is-idle               bit
   halui.program.is-running            bit
   halui.program.is-paused             bit
   halui.program.run                   bit
   halui.program.pause                 bit
   halui.program.resume                bit
   halui.program.step                  bit
   halui.program.stop                  bit

DONE: - general:
   halui.abort                         bit // pin to send an abort message (clears out most errors, stops running programs, etc)

DONE: - max-velocity-override
   halui.max-velocity-override.value           float //current MV value
   halui.max-velocity-override.scale           float // pin for setting the scale on changing the MV
   halui.max-velocity-override.counts          s32   //counts from an encoder for example to change MV
   halui.max-velocity-override.count-enable    bit   // TRUE to modify MV based on counts
   halui.max-velocity-override.increase        bit   // pin for increasing the MV (+=scale)
   halui.max-velocity-override.decrease        bit   // pin for decreasing the MV (-=scale)

DONE: - feed-override
   halui.feed-override.value           float //current FO value
   halui.feed-override.scale           float // pin for setting the scale on changing the FO
   halui.feed-override.counts          s32   //counts from an encoder for example to change FO
   halui.feed-override.count-enable    bit   // TRUE to modify FO based on counts
   halui.feed-override.increase        bit   // pin for increasing the FO (+=scale)
   halui.feed-override.decrease        bit   // pin for decreasing the FO (-=scale)

DONE: - spindle-override
   halui.spindle-override.value           float //current FO value
   halui.spindle-override.scale           float // pin for setting the scale on changing the SO
   halui.spindle-override.counts          s43   //counts from an encoder for example to change SO
   halui.spindle-override.count-enable    bit   // TRUE to modify SO based on counts
   halui.spindle-override.increase        bit   // pin for increasing the SO (+=scale)
   halui.spindle-override.decrease        bit   // pin for decreasing the SO (-=scale)

*/

#define MDI_MAX 64

struct halui_str {
    hal_bit_t *machine_on;         //pin for setting machine On
    hal_bit_t *machine_off;        //pin for setting machine Off
    hal_bit_t *machine_is_on;      //pin for machine is On/Off
    
                                   // (check iocontrol.cc for a proper description)
    hal_bit_t *estop_activate;     //pin for activating EMC ESTOP 
    hal_bit_t *estop_reset;        //pin for resetting ESTOP
    hal_bit_t *estop_is_activated; //pin for status ESTOP is activated

    hal_bit_t *mode_manual;        //pin for requesting manual mode
    hal_bit_t *mode_is_manual;     //pin for manual mode is on
    hal_bit_t *mode_auto;          //pin for requesting auto mode
    hal_bit_t *mode_is_auto;       //pin for auto mode is on
    hal_bit_t *mode_mdi;           //pin for requesting mdi mode
    hal_bit_t *mode_is_mdi;        //pin for mdi mode is on
    hal_bit_t *mode_teleop;        //pin for requesting teleop mode
    hal_bit_t *mode_is_teleop;     //pin for teleop mode is on
    hal_bit_t *mode_joint;         //pin for requesting joint mode
    hal_bit_t *mode_is_joint;      //pin for joint mode is on

    hal_bit_t *mist_on;            //pin for starting mist
    hal_bit_t *mist_off;           //pin for stoping mist
    hal_bit_t *mist_is_on;         //pin for mist is on
    hal_bit_t *flood_on;           //pin for starting flood
    hal_bit_t *flood_off;          //pin for stoping flood
    hal_bit_t *flood_is_on;        //pin for flood is on
    hal_bit_t *lube_on;            //pin for starting lube
    hal_bit_t *lube_off;           //pin for stoping lube
    hal_bit_t *lube_is_on;         //pin for lube is on

    hal_bit_t *program_is_idle;    //pin for notifying user that program is idle
    hal_bit_t *program_is_running; //pin for notifying user that program is running
    hal_bit_t *program_is_paused;  //pin for notifying user that program is paused
    hal_bit_t *program_run;        //pin for running program
    hal_bit_t *program_pause;      //pin for pausing program
    hal_bit_t *program_resume;     //pin for resuming program
    hal_bit_t *program_step;       //pin for running one line of the program
    hal_bit_t *program_stop;       //pin for stopping the program
    hal_bit_t *program_os_on;      //pin for setting optional stop on
    hal_bit_t *program_os_off;     //pin for setting optional stop off
    hal_bit_t *program_os_is_on;   //status pin that optional stop is on
    hal_bit_t *program_bd_on;      //pin for setting block delete on
    hal_bit_t *program_bd_off;     //pin for setting block delete off
    hal_bit_t *program_bd_is_on;   //status pin that block delete is on

    hal_u32_t *tool_number;		//pin for current selected tool
    hal_float_t *tool_length_offset_x;	//current applied tool-length-offset
    hal_float_t *tool_length_offset_z;	//current applied tool-length-offset
    hal_float_t *tool_length_offset_w;	//current applied tool-length-offset

    hal_bit_t *spindle_start;		//pin for starting the spindle
    hal_bit_t *spindle_stop;		//pin for stoping the spindle
    hal_bit_t *spindle_is_on;		//status pin for spindle is on
    hal_bit_t *spindle_forward;		//pin for making the spindle go forward
    hal_bit_t *spindle_runs_forward;	//status pin for spindle running forward
    hal_bit_t *spindle_reverse;		//pin for making the spindle go reverse
    hal_bit_t *spindle_runs_backward;	//status pin for spindle running backward
    hal_bit_t *spindle_increase;	//pin for making the spindle go faster
    hal_bit_t *spindle_decrease;	//pin for making the spindle go slower

    hal_bit_t *spindle_brake_on;   //pin for activating spindle-brake
    hal_bit_t *spindle_brake_off;  //pin for deactivating spindle/brake
    hal_bit_t *spindle_brake_is_on;//status pin that tells us if brake is on

    hal_bit_t *joint_home[EMCMOT_MAX_JOINTS+1];   //pin for homing one joint
    hal_bit_t *joint_is_homed[EMCMOT_MAX_JOINTS+1];   //status pin that the joint is homed
    hal_bit_t *joint_on_soft_min_limit[EMCMOT_MAX_JOINTS+1];   //status pin that the joint is on the software min limit
    hal_bit_t *joint_on_soft_max_limit[EMCMOT_MAX_JOINTS+1];   //status pin that the joint is on the software max limit
    hal_bit_t *joint_on_hard_min_limit[EMCMOT_MAX_JOINTS+1];   //status pin that the joint is on the hardware min limit
    hal_bit_t *joint_on_hard_max_limit[EMCMOT_MAX_JOINTS+1];   //status pin that the joint is on the hardware max limit
    hal_bit_t *joint_has_fault[EMCMOT_MAX_JOINTS+1];   //status pin that the joint has a fault
    hal_u32_t *joint_selected;                               // status pin for the joint selected
    hal_bit_t *joint_nr_select[EMCMOT_MAX_JOINTS];             // nr. of pins to select a joint
    hal_bit_t *joint_is_selected[EMCMOT_MAX_JOINTS];           // nr. of status pins for joint selected

    hal_float_t *axis_pos_commanded[EMCMOT_MAX_AXIS+1]; //status pin for commanded cartesian position
    hal_float_t *axis_pos_feedback[EMCMOT_MAX_AXIS+1]; //status pin for actual cartesian position
    hal_float_t *axis_pos_relative[EMCMOT_MAX_AXIS+1]; //status pin for relative cartesian position


    hal_float_t *jog_speed;	//pin for setting the jog speed (halui internal)
    hal_bit_t *jog_minus[EMCMOT_MAX_JOINTS+1];	//pin to jog in positive direction
    hal_bit_t *jog_plus[EMCMOT_MAX_JOINTS+1];	//pin to jog in negative direction
    hal_float_t *jog_analog[EMCMOT_MAX_JOINTS+1];	//pin for analog jogging (-1..0..1)
    hal_float_t *jog_deadband;	//pin for setting the jog analog deadband (where not to move)

    hal_s32_t *mv_counts;	//pin for the Max Velocity counting
    hal_bit_t *mv_count_enable;	//pin for the Max Velocity counting enable
    hal_float_t *mv_scale;	//scale for the Max Velocity counting
    hal_float_t *mv_value;	//current Max Velocity value
    hal_bit_t  *mv_increase;	// pin for increasing the MV (+=scale)
    hal_bit_t  *mv_decrease;	// pin for decreasing the MV (-=scale)

    hal_s32_t *fo_counts;	//pin for the Feed Override counting
    hal_bit_t *fo_count_enable;	//pin for the Feed Override counting enable
    hal_float_t *fo_scale;	//scale for the Feed Override counting
    hal_float_t *fo_value;	//current Feed Override value
    hal_bit_t  *fo_increase;	// pin for increasing the FO (+=scale)
    hal_bit_t  *fo_decrease;	// pin for decreasing the FO (-=scale)

    hal_s32_t *so_counts;	//pin for the Spindle Speed Override counting
    hal_bit_t *so_count_enable;	//pin for the Spindle Speed Override counting enable
    hal_float_t *so_scale;	//scale for the Spindle Speed Override counting
    hal_float_t *so_value;	//current Spindle speed Override value
    hal_bit_t  *so_increase;	// pin for increasing the SO (+=scale)
    hal_bit_t  *so_decrease;	// pin for decreasing the SO (-=scale)

    hal_bit_t *abort;            //pin for aborting
    hal_bit_t *mdi_commands[MDI_MAX];
} * halui_data; 

struct local_halui_str {
    hal_bit_t machine_on;         //pin for setting machine On
    hal_bit_t machine_off;        //pin for setting machine Off

    hal_bit_t estop_activate;     //pin for activating EMC ESTOP 
    hal_bit_t estop_reset;        //pin for resetting ESTOP

    hal_bit_t mode_manual;        //pin for requesting manual mode
    hal_bit_t mode_auto;          //pin for requesting auto mode
    hal_bit_t mode_mdi;           //pin for requesting mdi mode
    hal_bit_t mode_teleop;        //pin for requesting teleop mode
    hal_bit_t mode_joint;         //pin for requesting joint mode

    hal_bit_t mist_on;            //pin for starting mist
    hal_bit_t mist_off;           //pin for stoping mist
    hal_bit_t flood_on;           //pin for starting flood
    hal_bit_t flood_off;          //pin for stoping flood
    hal_bit_t lube_on;            //pin for starting lube
    hal_bit_t lube_off;           //pin for stoping lube

    hal_bit_t program_run;        //pin for running program
    hal_bit_t program_pause;      //pin for pausing program
    hal_bit_t program_resume;     //pin for resuming program
    hal_bit_t program_step;       //pin for running one line of the program
    hal_bit_t program_stop;       //pin for stopping the program
    hal_bit_t program_os_on;      //pin for setting optional stop on
    hal_bit_t program_os_off;     //pin for setting optional stop off
    hal_bit_t program_bd_on;      //pin for setting block delete on
    hal_bit_t program_bd_off;     //pin for setting block delete off

    hal_bit_t spindle_start;      //pin for starting the spindle
    hal_bit_t spindle_stop;       //pin for stoping the spindle
    hal_bit_t spindle_forward;    //pin for making the spindle go forward
    hal_bit_t spindle_reverse;    //pin for making the spindle go reverse
    hal_bit_t spindle_increase;   //pin for making the spindle go faster
    hal_bit_t spindle_decrease;   //pin for making the spindle go slower

    hal_bit_t spindle_brake_on;   //pin for activating spindle-brake
    hal_bit_t spindle_brake_off;  //pin for deactivating spindle/brake

    hal_bit_t joint_home[EMCMOT_MAX_JOINTS+1];   //pin for homing one joint
    hal_u32_t joint_selected;
    hal_bit_t joint_nr_select[EMCMOT_MAX_JOINTS];
    hal_bit_t joint_is_selected[EMCMOT_MAX_JOINTS];

    hal_bit_t jog_minus[EMCMOT_MAX_JOINTS+1];	//pin to jog in positive direction
    hal_bit_t jog_plus[EMCMOT_MAX_JOINTS+1];	//pin to jog in negative direction
    hal_float_t jog_analog[EMCMOT_MAX_JOINTS+1];	//pin for analog jogging (-1..0..1)

    hal_s32_t mv_counts;	//pin for the Max Velocity counting
    hal_float_t mv_scale;	//scale for the Max Velocity counting
    hal_bit_t  mv_increase;	// pin for increasing the MV (+=scale)
    hal_bit_t  mv_decrease;	// pin for decreasing the MV (-=scale)
        
    hal_s32_t fo_counts;	//pin for the Feed Override counting
    hal_float_t fo_scale;	//scale for the Feed Override counting
    hal_bit_t  fo_increase;	// pin for increasing the FO (+=scale)
    hal_bit_t  fo_decrease;	// pin for decreasing the FO (-=scale)

    hal_s32_t so_counts;	//pin for the Spindle Speed Override counting
    hal_float_t so_scale;	//scale for the Spindle Speed Override counting
    hal_bit_t  so_increase;	// pin for increasing the SO (+=scale)
    hal_bit_t  so_decrease;	// pin for decreasing the SO (-=scale)

    hal_bit_t abort;            //pin for aborting
    hal_bit_t mdi_commands[MDI_MAX];
} old_halui_data; //pointer to the HAL-struct

static char *mdi_commands[MDI_MAX];
static int num_mdi_commands=0;

static int comp_id, done;				/* component ID, main while loop */

static int num_axes = 3; //number of axes, taken from the ini [TRAJ] section

static double maxFeedOverride=1;
static double maxMaxVelocity=1;
static double minSpindleOverride=0.0;
static double maxSpindleOverride=1.0;
static EMC_TASK_MODE_ENUM halui_old_mode = EMC_TASK_MODE_MANUAL;
static int halui_sent_mdi = 0;

// the NML channels to the EMC task
static RCS_CMD_CHANNEL *emcCommandBuffer = 0;
static RCS_STAT_CHANNEL *emcStatusBuffer = 0;
EMC_STAT *emcStatus = 0;

// the NML channel for errors
static NML *emcErrorBuffer = 0;

// the serial number to use.  By starting high we'll not clash with other guis so easily.
// XXX it would be nice to have a real fix here. XXX
static int emcCommandSerialNumber = 100000;

// default value for timeout, 0 means wait forever
// use same timeout value as in tkemc & mini
static double receiveTimeout = 1.;
static double doneTimeout = 60.;

static void quit(int sig)
{
    done = 1;
}

static int emcTaskNmlGet()
{
    int retval = 0;

    // try to connect to EMC cmd
    if (emcCommandBuffer == 0) {
	emcCommandBuffer =
	    new RCS_CMD_CHANNEL(emcFormat, "emcCommand", "xemc",
				EMC_NMLFILE);
	if (!emcCommandBuffer->valid()) {
	    delete emcCommandBuffer;
	    emcCommandBuffer = 0;
	    retval = -1;
	}
    }
    // try to connect to EMC status
    if (emcStatusBuffer == 0) {
	emcStatusBuffer =
	    new RCS_STAT_CHANNEL(emcFormat, "emcStatus", "xemc",
				 EMC_NMLFILE);
	if (!emcStatusBuffer->valid()) {
	    delete emcStatusBuffer;
	    emcStatusBuffer = 0;
	    emcStatus = 0;
	    retval = -1;
	} else {
	    emcStatus = (EMC_STAT *) emcStatusBuffer->get_address();
	}
    }

    return retval;
}

static int emcErrorNmlGet()
{
    int retval = 0;

    if (emcErrorBuffer == 0) {
	emcErrorBuffer =
	    new NML(nmlErrorFormat, "emcError", "xemc", EMC_NMLFILE);
	if (!emcErrorBuffer->valid()) {
	    delete emcErrorBuffer;
	    emcErrorBuffer = 0;
	    retval = -1;
	}
    }

    return retval;
}

static int tryNml()
{
    double end;
    int good;
#define RETRY_TIME 10.0		// seconds to wait for subsystems to come up
#define RETRY_INTERVAL 1.0	// seconds between wait tries for a subsystem

    if ((EMC_DEBUG & EMC_DEBUG_NML) == 0) {
	set_rcs_print_destination(RCS_PRINT_TO_NULL);	// inhibit diag
	// messages
    }
    end = RETRY_TIME;
    good = 0;
    do {
	if (0 == emcTaskNmlGet()) {
	    good = 1;
	    break;
	}
	esleep(RETRY_INTERVAL);
	end -= RETRY_INTERVAL;
    } while (end > 0.0);
    if ((EMC_DEBUG & EMC_DEBUG_NML) == 0) {
	set_rcs_print_destination(RCS_PRINT_TO_STDOUT);	// inhibit diag
	// messages
    }
    if (!good) {
	return -1;
    }

    if ((EMC_DEBUG & EMC_DEBUG_NML) == 0) {
	set_rcs_print_destination(RCS_PRINT_TO_NULL);	// inhibit diag
	// messages
    }
    end = RETRY_TIME;
    good = 0;
    do {
	if (0 == emcErrorNmlGet()) {
	    good = 1;
	    break;
	}
	esleep(RETRY_INTERVAL);
	end -= RETRY_INTERVAL;
    } while (end > 0.0);
    if ((EMC_DEBUG & EMC_DEBUG_NML) == 0) {
	set_rcs_print_destination(RCS_PRINT_TO_STDOUT);	// inhibit diag
	// messages
    }
    if (!good) {
	return -1;
    }

    return 0;

#undef RETRY_TIME
#undef RETRY_INTERVAL
}

static int updateStatus()
{
    NMLTYPE type;

    if (0 == emcStatus || 0 == emcStatusBuffer
	|| !emcStatusBuffer->valid()) {
	return -1;
    }

    switch (type = emcStatusBuffer->peek()) {
    case -1:
	// error on CMS channel
	return -1;
	break;

    case 0:			// no new data
    case EMC_STAT_TYPE:	// new data
	break;

    default:
	return -1;
	break;
    }

    return 0;
}


#define EMC_COMMAND_DELAY   0.1	// how long to sleep between checks

/*
  emcCommandWaitReceived() waits until the EMC reports that it got
  the command with the indicated serial_number.
  emcCommandWaitDone() waits until the EMC reports that it got the
  command with the indicated serial_number, and it's done, or error.
*/

static int emcCommandWaitReceived(int serial_number)
{
    double end = 0.0;

    while (end < receiveTimeout) {
	updateStatus();

	if (emcStatus->echo_serial_number == serial_number) {
	    return 0;
	}

	esleep(EMC_COMMAND_DELAY);
	end += EMC_COMMAND_DELAY;
    }

    return -1;
}

static int emcCommandWaitDone(int serial_number)
{
    double end = 0.0;

    // first get it there
    if (0 != emcCommandWaitReceived(serial_number)) {
	return -1;
    }
    // now wait until it, or subsequent command (e.g., abort) is done
    while (end < doneTimeout) {
	updateStatus();

	if (emcStatus->status == RCS_DONE) {
	    return 0;
	}

	if (emcStatus->status == RCS_ERROR) {
	    return -1;
	}

	esleep(EMC_COMMAND_DELAY);
	end += EMC_COMMAND_DELAY;
    }
    return -1;
}

static void thisQuit()
{
    //don't forget the big HAL sin ;)
    hal_exit(comp_id);
    
    if(emcCommandBuffer) { delete emcCommandBuffer;  emcCommandBuffer = 0; }
    if(emcStatusBuffer) { delete emcStatusBuffer;  emcStatusBuffer = 0; }
    if(emcErrorBuffer) { delete emcErrorBuffer;  emcErrorBuffer = 0; }
    exit(0);
}

static enum {
    LINEAR_UNITS_CUSTOM = 1,
    LINEAR_UNITS_AUTO,
    LINEAR_UNITS_MM,
    LINEAR_UNITS_INCH,
    LINEAR_UNITS_CM
} linearUnitConversion = LINEAR_UNITS_AUTO;

static enum {
    ANGULAR_UNITS_CUSTOM = 1,
    ANGULAR_UNITS_AUTO,
    ANGULAR_UNITS_DEG,
    ANGULAR_UNITS_RAD,
    ANGULAR_UNITS_GRAD
} angularUnitConversion = ANGULAR_UNITS_AUTO;

#define CLOSE(a,b,eps) ((a)-(b) < +(eps) && (a)-(b) > -(eps))
#define LINEAR_CLOSENESS 0.0001
#define ANGULAR_CLOSENESS 0.0001
#define INCH_PER_MM (1.0/25.4)
#define CM_PER_MM 0.1
#define GRAD_PER_DEG (100.0/90.0)
#define RAD_PER_DEG TO_RAD	// from posemath.h

int halui_export_pin_IN_bit(hal_bit_t **pin, char name[HAL_NAME_LEN+2]) 
{
    int retval;
    retval = hal_pin_bit_new(name, HAL_IN, pin, comp_id);
    if (retval < 0) {
	rtapi_print_msg(RTAPI_MSG_ERR,"HALUI: ERROR: halui pin %s export failed with err=%i\n", name, retval);
	hal_exit(comp_id);
	return -1;
    }
    return 0;
}

int halui_export_pin_IN_s32(hal_s32_t **pin, char name[HAL_NAME_LEN+2]) 
{
    int retval;
    retval = hal_pin_s32_new(name, HAL_IN, pin, comp_id);
    if (retval < 0) {
	rtapi_print_msg(RTAPI_MSG_ERR,"HALUI: ERROR: halui pin %s export failed with err=%i\n", name, retval);
	hal_exit(comp_id);
	return -1;
    }
    return 0;
}

int halui_export_pin_IN_float(hal_float_t **pin, char name[HAL_NAME_LEN+2]) 
{
    int retval;
    retval = hal_pin_float_new(name, HAL_IN, pin, comp_id);
    if (retval < 0) {
	rtapi_print_msg(RTAPI_MSG_ERR,"HALUI: ERROR: halui pin %s export failed with err=%i\n", name, retval);
	hal_exit(comp_id);
	return -1;
    }
    return 0;
}


int halui_export_pin_OUT_bit(hal_bit_t **pin, char name[HAL_NAME_LEN+2]) 
{
    int retval;
    retval = hal_pin_bit_new(name, HAL_OUT, pin, comp_id);
    if (retval < 0) {
	rtapi_print_msg(RTAPI_MSG_ERR,"HALUI: ERROR: halui pin %s export failed with err=%i\n", name, retval);
	hal_exit(comp_id);
	return -1;
    }
    return 0;
}


/********************************************************************
*
* Description: halui_hal_init(void)
*
* Side Effects: Exports HAL pins.
*
* Called By: main
********************************************************************/
int halui_hal_init(void)
{
    int retval;
    int joint;
    int axis;

    /* STEP 1: initialise the hal component */
    comp_id = hal_init("halui");
    if (comp_id < 0) {
	rtapi_print_msg(RTAPI_MSG_ERR,
			"HALUI: ERROR: hal_init() failed\n");
	return -1;
    }

    /* STEP 2: allocate shared memory for halui data */
    halui_data = (halui_str *) hal_malloc(sizeof(halui_str));
    if (halui_data == 0) {
	rtapi_print_msg(RTAPI_MSG_ERR,
			"HALUI: ERROR: hal_malloc() failed\n");
	hal_exit(comp_id);
	return -1;
    }

    /* STEP 3a: export the out-pin(s) */

    retval = halui_export_pin_OUT_bit(&(halui_data->machine_is_on), "halui.machine.is-on"); 
    if (retval < 0) return retval;
    retval = halui_export_pin_OUT_bit(&(halui_data->estop_is_activated), "halui.estop.is-activated"); 
    if (retval < 0) return retval;
    retval = halui_export_pin_OUT_bit(&(halui_data->mode_is_manual), "halui.mode.is-manual"); 
    if (retval < 0) return retval;
    retval = halui_export_pin_OUT_bit(&(halui_data->mode_is_auto), "halui.mode.is-auto"); 
    if (retval < 0) return retval;
    retval = halui_export_pin_OUT_bit(&(halui_data->mode_is_mdi), "halui.mode.is-mdi"); 
    if (retval < 0) return retval;
    retval = halui_export_pin_OUT_bit(&(halui_data->mode_is_teleop), "halui.mode.is-teleop"); 
    retval = halui_export_pin_OUT_bit(&(halui_data->mode_is_joint), "halui.mode.is-joint"); 
    if (retval < 0) return retval;
    retval = halui_export_pin_OUT_bit(&(halui_data->mist_is_on), "halui.mist.is-on"); 
    if (retval < 0) return retval;
    retval = halui_export_pin_OUT_bit(&(halui_data->flood_is_on), "halui.flood.is-on"); 
    if (retval < 0) return retval;
    retval = halui_export_pin_OUT_bit(&(halui_data->lube_is_on), "halui.lube.is-on"); 
    if (retval < 0) return retval;
    retval = halui_export_pin_OUT_bit(&(halui_data->program_is_idle), "halui.program.is-idle"); 
    if (retval < 0) return retval;
    retval = halui_export_pin_OUT_bit(&(halui_data->program_is_running), "halui.program.is-running"); 
    if (retval < 0) return retval;
    retval = halui_export_pin_OUT_bit(&(halui_data->program_is_paused), "halui.program.is-paused"); 
    if (retval < 0) return retval;
    retval = halui_export_pin_OUT_bit(&(halui_data->program_os_is_on), "halui.program.optional-stop.is-on"); 
    if (retval < 0) return retval;
    retval = halui_export_pin_OUT_bit(&(halui_data->program_bd_is_on), "halui.program.block-delete.is-on"); 
    if (retval < 0) return retval;
    retval = halui_export_pin_OUT_bit(&(halui_data->spindle_is_on), "halui.spindle.is-on"); 
    if (retval < 0) return retval;
    retval = halui_export_pin_OUT_bit(&(halui_data->spindle_runs_forward), "halui.spindle.runs-forward"); 
    if (retval < 0) return retval;
    retval = halui_export_pin_OUT_bit(&(halui_data->spindle_runs_backward), "halui.spindle.runs-backward"); 
    if (retval < 0) return retval;
    retval = halui_export_pin_OUT_bit(&(halui_data->spindle_brake_is_on), "halui.spindle.brake-is-on"); 
    if (retval < 0) return retval;

    for (joint=0; joint < num_axes ; joint++) {
	retval =  hal_pin_bit_newf(HAL_OUT, &(halui_data->joint_is_homed[joint]), comp_id, "halui.joint.%d.is-homed", joint); 
	if (retval < 0) return retval;
	retval =  hal_pin_bit_newf(HAL_OUT, &(halui_data->joint_is_selected[joint]), comp_id, "halui.joint.%d.is-selected", joint); 
	if (retval < 0) return retval;
	retval =  hal_pin_bit_newf(HAL_OUT, &(halui_data->joint_on_soft_min_limit[joint]), comp_id, "halui.joint.%d.on-soft-min-limit", joint); 
	if (retval < 0) return retval;
	retval =  hal_pin_bit_newf(HAL_OUT, &(halui_data->joint_on_soft_max_limit[joint]), comp_id, "halui.joint.%d.on-soft-max-limit", joint); 
	if (retval < 0) return retval;
	retval =  hal_pin_bit_newf(HAL_OUT, &(halui_data->joint_on_hard_min_limit[joint]), comp_id, "halui.joint.%d.on-hard-min-limit", joint); 
	if (retval < 0) return retval;
	retval =  hal_pin_bit_newf(HAL_OUT, &(halui_data->joint_on_hard_max_limit[joint]), comp_id, "halui.joint.%d.on-hard-max-limit", joint); 
	if (retval < 0) return retval;
	retval =  hal_pin_bit_newf(HAL_OUT, &(halui_data->joint_has_fault[joint]), comp_id, "halui.joint.%d.has-fault", joint); 
	if (retval < 0) return retval;
    }

    retval =  hal_pin_bit_newf(HAL_OUT, &(halui_data->joint_on_soft_min_limit[num_axes]), comp_id, "halui.joint.selected.on-soft-min-limit"); 
    if (retval < 0) return retval;
    retval =  hal_pin_bit_newf(HAL_OUT, &(halui_data->joint_on_soft_max_limit[num_axes]), comp_id, "halui.joint.selected.on-soft-limit"); 
    if (retval < 0) return retval;
    retval =  hal_pin_bit_newf(HAL_OUT, &(halui_data->joint_on_hard_min_limit[num_axes]), comp_id, "halui.joint.selected.on-hard-min-limit"); 
    if (retval < 0) return retval;
    retval =  hal_pin_bit_newf(HAL_OUT, &(halui_data->joint_on_hard_max_limit[num_axes]), comp_id, "halui.joint.selected.on-hard-max-limit"); 
    if (retval < 0) return retval;
    retval =  hal_pin_bit_newf(HAL_OUT, &(halui_data->joint_has_fault[num_axes]), comp_id, "halui.joint.selected.has-fault"); 
    if (retval < 0) return retval;
    retval =  hal_pin_bit_newf(HAL_OUT, &(halui_data->joint_is_homed[num_axes]), comp_id, "halui.joint.selected.is_homed"); 
    if (retval < 0) return retval;

    for (axis=0; axis < EMCMOT_MAX_AXIS ; axis++) {
	retval =  hal_pin_float_newf(HAL_OUT, &(halui_data->axis_pos_commanded[axis]), comp_id, "halui.axis.%d.pos-commanded", axis);
    if (retval < 0) return retval;
	retval =  hal_pin_float_newf(HAL_OUT, &(halui_data->axis_pos_feedback[axis]), comp_id, "halui.axis.%d.pos-feedback", axis);
    if (retval < 0) return retval;
	retval =  hal_pin_float_newf(HAL_OUT, &(halui_data->axis_pos_relative[axis]), comp_id, "halui.axis.%d.pos-relative", axis);
    if (retval < 0) return retval;
    }

    retval =  hal_pin_float_newf(HAL_OUT, &(halui_data->mv_value), comp_id, "halui.max-velocity.value"); 
    if (retval < 0) return retval;
    retval =  hal_pin_float_newf(HAL_OUT, &(halui_data->fo_value), comp_id, "halui.feed-override.value"); 
    if (retval < 0) return retval;
    retval = hal_pin_u32_newf(HAL_OUT, &(halui_data->joint_selected), comp_id, "halui.joint.selected"); 
    if (retval < 0) return retval;
    retval = hal_pin_u32_newf(HAL_OUT, &(halui_data->tool_number), comp_id, "halui.tool.number"); 
<<<<<<< HEAD
    if (retval != HAL_SUCCESS) return retval;
    retval =  hal_pin_float_newf(HAL_OUT, &(halui_data->tool_length_offset_x), comp_id, "halui.tool.length_offset.x"); 
    if (retval != HAL_SUCCESS) return retval;
    retval =  hal_pin_float_newf(HAL_OUT, &(halui_data->tool_length_offset_z), comp_id, "halui.tool.length_offset.z"); 
    if (retval != HAL_SUCCESS) return retval;
    retval =  hal_pin_float_newf(HAL_OUT, &(halui_data->tool_length_offset_w), comp_id, "halui.tool.length_offset.w"); 
    if (retval != HAL_SUCCESS) return retval;
=======
    if (retval < 0) return retval;
    retval =  hal_pin_float_newf(HAL_OUT, &(halui_data->tool_length_offset), comp_id, "halui.tool.length_offset"); 
    if (retval < 0) return retval;
>>>>>>> aa1e69cc
    retval =  hal_pin_float_newf(HAL_OUT, &(halui_data->so_value), comp_id, "halui.spindle-override.value"); 
    if (retval < 0) return retval;

    /* STEP 3b: export the in-pin(s) */

    retval = halui_export_pin_IN_bit(&(halui_data->machine_on), "halui.machine.on"); 
    if (retval < 0) return retval;
    retval = halui_export_pin_IN_bit(&(halui_data->machine_off), "halui.machine.off"); 
    if (retval < 0) return retval;
    retval = halui_export_pin_IN_bit(&(halui_data->estop_activate), "halui.estop.activate"); 
    if (retval < 0) return retval;
    retval = halui_export_pin_IN_bit(&(halui_data->estop_reset), "halui.estop.reset"); 
    if (retval < 0) return retval;
    retval = halui_export_pin_IN_bit(&(halui_data->mode_manual), "halui.mode.manual"); 
    if (retval < 0) return retval;
    retval = halui_export_pin_IN_bit(&(halui_data->mode_auto), "halui.mode.auto"); 
    if (retval < 0) return retval;
    retval = halui_export_pin_IN_bit(&(halui_data->mode_mdi), "halui.mode.mdi"); 
    if (retval < 0) return retval;
    retval = halui_export_pin_IN_bit(&(halui_data->mode_teleop), "halui.mode.teleop"); 
    if (retval < 0) return retval;
    retval = halui_export_pin_IN_bit(&(halui_data->mode_joint), "halui.mode.joint"); 
    if (retval < 0) return retval;
    retval = halui_export_pin_IN_bit(&(halui_data->mist_on), "halui.mist.on"); 
    if (retval < 0) return retval;
    retval = halui_export_pin_IN_bit(&(halui_data->mist_off), "halui.mist.off"); 
    if (retval < 0) return retval;
    retval = halui_export_pin_IN_bit(&(halui_data->flood_on), "halui.flood.on"); 
    if (retval < 0) return retval;
    retval = halui_export_pin_IN_bit(&(halui_data->flood_off), "halui.flood.off"); 
    if (retval < 0) return retval;
    retval = halui_export_pin_IN_bit(&(halui_data->lube_on), "halui.lube.on"); 
    if (retval < 0) return retval;
    retval = halui_export_pin_IN_bit(&(halui_data->lube_off), "halui.lube.off"); 
    if (retval < 0) return retval;
    retval = halui_export_pin_IN_bit(&(halui_data->program_run), "halui.program.run"); 
    if (retval < 0) return retval;
    retval = halui_export_pin_IN_bit(&(halui_data->program_pause), "halui.program.pause"); 
    if (retval < 0) return retval;
    retval = halui_export_pin_IN_bit(&(halui_data->program_resume), "halui.program.resume"); 
    if (retval < 0) return retval;
    retval = halui_export_pin_IN_bit(&(halui_data->program_step), "halui.program.step"); 
    if (retval < 0) return retval;
    retval = halui_export_pin_IN_bit(&(halui_data->program_stop), "halui.program.stop"); 
    if (retval < 0) return retval;
    retval = halui_export_pin_IN_bit(&(halui_data->program_os_on), "halui.program.optional-stop.on"); 
    if (retval < 0) return retval;
    retval = halui_export_pin_IN_bit(&(halui_data->program_os_off), "halui.program.optional-stop.off"); 
    if (retval < 0) return retval;
    retval = halui_export_pin_IN_bit(&(halui_data->program_bd_on), "halui.program.block-delete.on"); 
    if (retval < 0) return retval;
    retval = halui_export_pin_IN_bit(&(halui_data->program_bd_off), "halui.program.block-delete.off"); 
    if (retval < 0) return retval;

    retval = halui_export_pin_IN_bit(&(halui_data->spindle_start), "halui.spindle.start");
    if (retval < 0) return retval;
    retval = halui_export_pin_IN_bit(&(halui_data->spindle_stop), "halui.spindle.stop");
    if (retval < 0) return retval;
    retval = halui_export_pin_IN_bit(&(halui_data->spindle_forward), "halui.spindle.forward");
    if (retval < 0) return retval;
    retval = halui_export_pin_IN_bit(&(halui_data->spindle_reverse), "halui.spindle.reverse");
    if (retval < 0) return retval;
    retval = halui_export_pin_IN_bit(&(halui_data->spindle_increase), "halui.spindle.increase");
    if (retval < 0) return retval;
    retval = halui_export_pin_IN_bit(&(halui_data->spindle_decrease), "halui.spindle.decrease");
    if (retval < 0) return retval;
    retval = halui_export_pin_IN_bit(&(halui_data->spindle_brake_on), "halui.spindle.brake-on"); 
    if (retval < 0) return retval;
    retval = halui_export_pin_IN_bit(&(halui_data->spindle_brake_off), "halui.spindle.brake-off"); 
    if (retval < 0) return retval;

    retval = halui_export_pin_IN_s32(&(halui_data->mv_counts), "halui.max-velocity.counts");
    if (retval < 0) return retval;
    *halui_data->mv_counts = 0;
    retval = halui_export_pin_IN_bit(&(halui_data->mv_count_enable), "halui.max-velocity.count-enable");
    if (retval < 0) return retval;
    *halui_data->mv_count_enable = 1;
    retval = halui_export_pin_IN_float(&(halui_data->mv_scale), "halui.max-velocity.scale");
    if (retval < 0) return retval;
    retval = halui_export_pin_IN_bit(&(halui_data->mv_increase), "halui.max-velocity.increase");
    if (retval < 0) return retval;
    retval = halui_export_pin_IN_bit(&(halui_data->mv_decrease), "halui.max-velocity.decrease");
    if (retval < 0) return retval;

    retval = halui_export_pin_IN_s32(&(halui_data->fo_counts), "halui.feed-override.counts");
    if (retval < 0) return retval;
    *halui_data->fo_counts = 0;
    retval = halui_export_pin_IN_bit(&(halui_data->fo_count_enable), "halui.feed-override.count-enable");
    if (retval < 0) return retval;
    *halui_data->fo_count_enable = 1;
    retval = halui_export_pin_IN_float(&(halui_data->fo_scale), "halui.feed-override.scale");
    if (retval < 0) return retval;
    retval = halui_export_pin_IN_bit(&(halui_data->fo_increase), "halui.feed-override.increase");
    if (retval < 0) return retval;
    retval = halui_export_pin_IN_bit(&(halui_data->fo_decrease), "halui.feed-override.decrease");
    if (retval < 0) return retval;

    retval = halui_export_pin_IN_s32(&(halui_data->so_counts), "halui.spindle-override.counts");
    if (retval < 0) return retval;
    *halui_data->so_counts = 0;
    retval = halui_export_pin_IN_bit(&(halui_data->so_count_enable), "halui.spindle-override.count-enable");
    if (retval < 0) return retval;
    *halui_data->so_count_enable = 1;
    retval = halui_export_pin_IN_float(&(halui_data->so_scale), "halui.spindle-override.scale");
    if (retval < 0) return retval;
    retval = halui_export_pin_IN_bit(&(halui_data->so_increase), "halui.spindle-override.increase");
    if (retval < 0) return retval;
    retval = halui_export_pin_IN_bit(&(halui_data->so_decrease), "halui.spindle-override.decrease");
    if (retval < 0) return retval;

    retval = halui_export_pin_IN_bit(&(halui_data->abort), "halui.abort"); 
    if (retval < 0) return retval;

    for (joint=0; joint < num_axes ; joint++) {
	retval =  hal_pin_bit_newf(HAL_IN, &(halui_data->joint_home[joint]), comp_id, "halui.joint.%d.home", joint); 
	if (retval < 0) return retval;
	retval =  hal_pin_bit_newf(HAL_IN, &(halui_data->joint_nr_select[joint]), comp_id, "halui.joint.%d.select", joint); 
	if (retval < 0) return retval;
	retval =  hal_pin_bit_newf(HAL_IN, &(halui_data->jog_plus[joint]), comp_id, "halui.jog.%d.plus", joint); 
	if (retval < 0) return retval;
	retval =  hal_pin_bit_newf(HAL_IN, &(halui_data->jog_minus[joint]), comp_id, "halui.jog.%d.minus", joint); 
	if (retval < 0) return retval;
	retval =  hal_pin_float_newf(HAL_IN, &(halui_data->jog_analog[joint]), comp_id, "halui.jog.%d.analog", joint); 
	if (retval < 0) return retval;
    }

    retval =  hal_pin_bit_newf(HAL_IN, &(halui_data->joint_home[num_axes]), comp_id, "halui.joint.selected.home"); 
    if (retval < 0) return retval;
    retval =  hal_pin_bit_newf(HAL_IN, &(halui_data->jog_plus[num_axes]), comp_id, "halui.jog.selected.plus"); 
    if (retval < 0) return retval;
    retval =  hal_pin_bit_newf(HAL_IN, &(halui_data->jog_minus[num_axes]), comp_id, "halui.jog.selected.minus"); 
    if (retval < 0) return retval;
    retval = halui_export_pin_IN_float(&(halui_data->jog_speed), "halui.jog-speed");
    if (retval < 0) return retval;
    retval = halui_export_pin_IN_float(&(halui_data->jog_deadband), "halui.jog-deadband");
    if (retval < 0) return retval;


    for (int n=0; n<num_mdi_commands; n++) {
        retval = hal_pin_bit_newf(HAL_IN, &(halui_data->mdi_commands[n]), comp_id, "halui.mdi-command-%02d", n);
        if (retval < 0) return retval;
    }

    hal_ready(comp_id);
    return 0;
}

static int sendMachineOn()
{
    EMC_TASK_SET_STATE state_msg;

    state_msg.state = EMC_TASK_STATE_ON;
    state_msg.serial_number = ++emcCommandSerialNumber;
    emcCommandBuffer->write(state_msg);
    return emcCommandWaitReceived(emcCommandSerialNumber);
}

static int sendMachineOff()
{
    EMC_TASK_SET_STATE state_msg;

    state_msg.state = EMC_TASK_STATE_OFF;
    state_msg.serial_number = ++emcCommandSerialNumber;
    emcCommandBuffer->write(state_msg);
    return emcCommandWaitReceived(emcCommandSerialNumber);
}

static int sendEstop()
{
    EMC_TASK_SET_STATE state_msg;

    state_msg.state = EMC_TASK_STATE_ESTOP;
    state_msg.serial_number = ++emcCommandSerialNumber;
    emcCommandBuffer->write(state_msg);
    return emcCommandWaitReceived(emcCommandSerialNumber);
}

static int sendEstopReset()
{
    EMC_TASK_SET_STATE state_msg;

    state_msg.state = EMC_TASK_STATE_ESTOP_RESET;
    state_msg.serial_number = ++emcCommandSerialNumber;
    emcCommandBuffer->write(state_msg);
    return emcCommandWaitReceived(emcCommandSerialNumber);
}

static int sendManual()
{
    EMC_TASK_SET_MODE mode_msg;

    mode_msg.mode = EMC_TASK_MODE_MANUAL;
    mode_msg.serial_number = ++emcCommandSerialNumber;
    emcCommandBuffer->write(mode_msg);
    return emcCommandWaitReceived(emcCommandSerialNumber);
}

static int sendAuto()
{
    EMC_TASK_SET_MODE mode_msg;

    mode_msg.mode = EMC_TASK_MODE_AUTO;
    mode_msg.serial_number = ++emcCommandSerialNumber;
    emcCommandBuffer->write(mode_msg);
    return emcCommandWaitReceived(emcCommandSerialNumber);
}

static int sendMdi()
{
    EMC_TASK_SET_MODE mode_msg;

    mode_msg.mode = EMC_TASK_MODE_MDI;
    mode_msg.serial_number = ++emcCommandSerialNumber;
    emcCommandBuffer->write(mode_msg);
    return emcCommandWaitReceived(emcCommandSerialNumber);
}

int sendMdiCmd(char *mdi)
{
    EMC_TASK_PLAN_EXECUTE emc_task_plan_execute_msg;

    if (emcStatus->task.mode != EMC_TASK_MODE_MDI) {
	halui_old_mode = emcStatus->task.mode;
	sendMdi();
    }
    strcpy(emc_task_plan_execute_msg.command, mdi);
    emc_task_plan_execute_msg.serial_number = ++emcCommandSerialNumber;
    emcCommandBuffer->write(emc_task_plan_execute_msg);
    halui_sent_mdi = 1;
    return emcCommandWaitReceived(emcCommandSerialNumber);
}

static int sendMdiCommand(int n)
{
    int r1,r2;
    halui_old_mode = emcStatus->task.mode;
    r1 = sendMdi();
    r2 = sendMdiCmd(mdi_commands[n]);
    return r1 || r2;
}


static int sendTeleop()
{
    EMC_TRAJ_SET_TELEOP_ENABLE emc_set_teleop_enable_msg;

    emc_set_teleop_enable_msg.enable = 1;
    emc_set_teleop_enable_msg.serial_number = ++emcCommandSerialNumber;
    emcCommandBuffer->write(emc_set_teleop_enable_msg);
    return emcCommandWaitDone(emcCommandSerialNumber);
}

static int sendJoint()
{
    EMC_TRAJ_SET_TELEOP_ENABLE emc_set_teleop_enable_msg;

    emc_set_teleop_enable_msg.enable = 0;
    emc_set_teleop_enable_msg.serial_number = ++emcCommandSerialNumber;
    emcCommandBuffer->write(emc_set_teleop_enable_msg);
    return emcCommandWaitDone(emcCommandSerialNumber);
}

static int sendMistOn()
{
    EMC_COOLANT_MIST_ON emc_coolant_mist_on_msg;

    emc_coolant_mist_on_msg.serial_number = ++emcCommandSerialNumber;
    emcCommandBuffer->write(emc_coolant_mist_on_msg);
    return emcCommandWaitReceived(emcCommandSerialNumber);
}

static int sendMistOff()
{
    EMC_COOLANT_MIST_OFF emc_coolant_mist_off_msg;

    emc_coolant_mist_off_msg.serial_number = ++emcCommandSerialNumber;
    emcCommandBuffer->write(emc_coolant_mist_off_msg);
    return emcCommandWaitReceived(emcCommandSerialNumber);
}

static int sendFloodOn()
{
    EMC_COOLANT_FLOOD_ON emc_coolant_flood_on_msg;

    emc_coolant_flood_on_msg.serial_number = ++emcCommandSerialNumber;
    emcCommandBuffer->write(emc_coolant_flood_on_msg);
    return emcCommandWaitReceived(emcCommandSerialNumber);
}

static int sendFloodOff()
{
    EMC_COOLANT_FLOOD_OFF emc_coolant_flood_off_msg;

    emc_coolant_flood_off_msg.serial_number = ++emcCommandSerialNumber;
    emcCommandBuffer->write(emc_coolant_flood_off_msg);
    return emcCommandWaitReceived(emcCommandSerialNumber);
}

static int sendLubeOn()
{
    EMC_LUBE_ON emc_lube_on_msg;

    emc_lube_on_msg.serial_number = ++emcCommandSerialNumber;
    emcCommandBuffer->write(emc_lube_on_msg);
    return emcCommandWaitReceived(emcCommandSerialNumber);
}

static int sendLubeOff()
{
    EMC_LUBE_OFF emc_lube_off_msg;

    emc_lube_off_msg.serial_number = ++emcCommandSerialNumber;
    emcCommandBuffer->write(emc_lube_off_msg);
    return emcCommandWaitReceived(emcCommandSerialNumber);
}

// programStartLine is the saved valued of the line that
// sendProgramRun(int line) sent
static int programStartLine = 0;

static int sendProgramRun(int line)
{
    EMC_TASK_PLAN_RUN emc_task_plan_run_msg;

    updateStatus();

    if (0 == emcStatus->task.file[0]) {
	return -1; // no program open
    }
    // save the start line, to compare against active line later
    programStartLine = line;

    emc_task_plan_run_msg.serial_number = ++emcCommandSerialNumber;
    emc_task_plan_run_msg.line = line;
    emcCommandBuffer->write(emc_task_plan_run_msg);
    return emcCommandWaitReceived(emcCommandSerialNumber);
}

static int sendProgramPause()
{
    EMC_TASK_PLAN_PAUSE emc_task_plan_pause_msg;

    emc_task_plan_pause_msg.serial_number = ++emcCommandSerialNumber;
    emcCommandBuffer->write(emc_task_plan_pause_msg);
    return emcCommandWaitReceived(emcCommandSerialNumber);
}

static int sendSetOptionalStop(bool state)
{
    EMC_TASK_PLAN_SET_OPTIONAL_STOP emc_task_plan_set_optional_stop_msg;

    emc_task_plan_set_optional_stop_msg.state = state;
    emc_task_plan_set_optional_stop_msg.serial_number = ++emcCommandSerialNumber;
    emcCommandBuffer->write(emc_task_plan_set_optional_stop_msg);
    return emcCommandWaitReceived(emcCommandSerialNumber);
}

static int sendSetBlockDelete(bool state)
{
    EMC_TASK_PLAN_SET_BLOCK_DELETE emc_task_plan_set_block_delete_msg;

    emc_task_plan_set_block_delete_msg.state = state;
    emc_task_plan_set_block_delete_msg.serial_number = ++emcCommandSerialNumber;
    emcCommandBuffer->write(emc_task_plan_set_block_delete_msg);
    return emcCommandWaitReceived(emcCommandSerialNumber);
}


static int sendProgramResume()
{
    EMC_TASK_PLAN_RESUME emc_task_plan_resume_msg;

    emc_task_plan_resume_msg.serial_number = ++emcCommandSerialNumber;
    emcCommandBuffer->write(emc_task_plan_resume_msg);
    return emcCommandWaitReceived(emcCommandSerialNumber);
}

static int sendProgramStep()
{
    EMC_TASK_PLAN_STEP emc_task_plan_step_msg;

    emc_task_plan_step_msg.serial_number = ++emcCommandSerialNumber;
    emcCommandBuffer->write(emc_task_plan_step_msg);
    return emcCommandWaitReceived(emcCommandSerialNumber);
}

static int sendSpindleForward()
{
    EMC_SPINDLE_ON emc_spindle_on_msg;
    if (emcStatus->task.activeSettings[2] != 0) {
	emc_spindle_on_msg.speed = fabs(emcStatus->task.activeSettings[2]);
    } else {
	emc_spindle_on_msg.speed = +500;
    }
    emc_spindle_on_msg.serial_number = ++emcCommandSerialNumber;
    emcCommandBuffer->write(emc_spindle_on_msg);
    return emcCommandWaitReceived(emcCommandSerialNumber);
}

static int sendSpindleReverse()
{
    EMC_SPINDLE_ON emc_spindle_on_msg;
    if (emcStatus->task.activeSettings[2] != 0) {
	emc_spindle_on_msg.speed =
	    -1 * fabs(emcStatus->task.activeSettings[2]);
    } else {
	emc_spindle_on_msg.speed = -500;
    }
    emc_spindle_on_msg.serial_number = ++emcCommandSerialNumber;
    emcCommandBuffer->write(emc_spindle_on_msg);
    return emcCommandWaitReceived(emcCommandSerialNumber);
}

static int sendSpindleOff()
{
    EMC_SPINDLE_OFF emc_spindle_off_msg;

    emc_spindle_off_msg.serial_number = ++emcCommandSerialNumber;
    emcCommandBuffer->write(emc_spindle_off_msg);
    return emcCommandWaitReceived(emcCommandSerialNumber);
}

static int sendSpindleIncrease()
{
    EMC_SPINDLE_INCREASE emc_spindle_increase_msg;

    emc_spindle_increase_msg.serial_number = ++emcCommandSerialNumber;
    emcCommandBuffer->write(emc_spindle_increase_msg);
    return emcCommandWaitReceived(emcCommandSerialNumber);
}

static int sendSpindleDecrease()
{
    EMC_SPINDLE_DECREASE emc_spindle_decrease_msg;

    emc_spindle_decrease_msg.serial_number = ++emcCommandSerialNumber;
    emcCommandBuffer->write(emc_spindle_decrease_msg);
    return emcCommandWaitReceived(emcCommandSerialNumber);
}

static int sendSpindleConstant()
{
    EMC_SPINDLE_CONSTANT emc_spindle_constant_msg;

    emc_spindle_constant_msg.serial_number = ++emcCommandSerialNumber;
    emcCommandBuffer->write(emc_spindle_constant_msg);
    return emcCommandWaitReceived(emcCommandSerialNumber);
}

static int sendBrakeEngage()
{
    EMC_SPINDLE_BRAKE_ENGAGE emc_spindle_brake_engage_msg;

    emc_spindle_brake_engage_msg.serial_number = ++emcCommandSerialNumber;
    emcCommandBuffer->write(emc_spindle_brake_engage_msg);
    return emcCommandWaitReceived(emcCommandSerialNumber);
}

static int sendBrakeRelease()
{
    EMC_SPINDLE_BRAKE_RELEASE emc_spindle_brake_release_msg;

    emc_spindle_brake_release_msg.serial_number = ++emcCommandSerialNumber;
    emcCommandBuffer->write(emc_spindle_brake_release_msg);
    return emcCommandWaitReceived(emcCommandSerialNumber);
}

static int sendHome(int axis)
{
    EMC_AXIS_HOME emc_axis_home_msg;

    emc_axis_home_msg.serial_number = ++emcCommandSerialNumber;
    emc_axis_home_msg.axis = axis;
    emcCommandBuffer->write(emc_axis_home_msg);
    return emcCommandWaitReceived(emcCommandSerialNumber);
}

static int sendAbort()
{
    EMC_TASK_ABORT task_abort_msg;

    task_abort_msg.serial_number = ++emcCommandSerialNumber;
    emcCommandBuffer->write(task_abort_msg);
    return emcCommandWaitReceived(emcCommandSerialNumber);
}


static int sendJogStop(int axis)
{
    EMC_AXIS_ABORT emc_axis_abort_msg;
    
    // in case of TELEOP mode we really need to send an TELEOP_VECTOR message
    // not a simple AXIS_ABORT, as more than one axis would be moving
    // (hint TELEOP mode is for nontrivial kinematics)
    EMC_TRAJ_SET_TELEOP_VECTOR emc_set_teleop_vector;

    if ((emcStatus->task.state != EMC_TASK_STATE_ON) || (emcStatus->task.mode != EMC_TASK_MODE_MANUAL))
	return -1;

    if (axis < 0 || axis >= EMC_AXIS_MAX) {
	return -1;
    }

    if (emcStatus->motion.traj.mode != EMC_TRAJ_MODE_TELEOP) {
	emc_axis_abort_msg.serial_number = ++emcCommandSerialNumber;
	emc_axis_abort_msg.axis = axis;
	emcCommandBuffer->write(emc_axis_abort_msg);

        return emcCommandWaitReceived(emcCommandSerialNumber);
    } else {
	emc_set_teleop_vector.serial_number = ++emcCommandSerialNumber;
        ZERO_EMC_POSE(emc_set_teleop_vector.vector);
	emcCommandBuffer->write(emc_set_teleop_vector);

        return emcCommandWaitReceived(emcCommandSerialNumber);
    }
}

static int sendJogCont(int axis, double speed)
{
    EMC_AXIS_JOG emc_axis_jog_msg;
    EMC_TRAJ_SET_TELEOP_VECTOR emc_set_teleop_vector;

    if ((emcStatus->task.state != EMC_TASK_STATE_ON) || (emcStatus->task.mode != EMC_TASK_MODE_MANUAL))
	return -1;

    if (axis < 0 || axis >= EMC_AXIS_MAX) {
	return -1;
    }

    if (emcStatus->motion.traj.mode != EMC_TRAJ_MODE_TELEOP) {
	emc_axis_jog_msg.serial_number = ++emcCommandSerialNumber;
	emc_axis_jog_msg.axis = axis;
	emc_axis_jog_msg.vel = speed / 60.0;
	emcCommandBuffer->write(emc_axis_jog_msg);
    } else {
	emc_set_teleop_vector.serial_number = ++emcCommandSerialNumber;
        ZERO_EMC_POSE(emc_set_teleop_vector.vector);

	switch (axis) {
	case 0:
	    emc_set_teleop_vector.vector.tran.x = speed / 60.0;
	    break;
	case 1:
	    emc_set_teleop_vector.vector.tran.y = speed / 60.0;
	    break;
	case 2:
	    emc_set_teleop_vector.vector.tran.z = speed / 60.0;
	    break;
	case 3:
	    emc_set_teleop_vector.vector.a = speed / 60.0;
	    break;
	case 4:
	    emc_set_teleop_vector.vector.b = speed / 60.0;
	    break;
	case 5:
	    emc_set_teleop_vector.vector.c = speed / 60.0;
	    break;
	}
	emcCommandBuffer->write(emc_set_teleop_vector);
    }

    return emcCommandWaitReceived(emcCommandSerialNumber);
}


static int sendFeedOverride(double override)
{
    EMC_TRAJ_SET_SCALE emc_traj_set_scale_msg;

    if (override < 0.0) {
	override = 0.0;
    }

    if (override > maxFeedOverride) {
	override = maxFeedOverride;
    }
    
    emc_traj_set_scale_msg.serial_number = ++emcCommandSerialNumber;
    emc_traj_set_scale_msg.scale = override;
    emcCommandBuffer->write(emc_traj_set_scale_msg);
    return emcCommandWaitReceived(emcCommandSerialNumber);
}

static int sendMaxVelocity(double velocity)
{
    EMC_TRAJ_SET_MAX_VELOCITY mv;

    if (velocity < 0.0) {
        velocity = 0.0;
    }

    if (velocity > maxMaxVelocity) {
        velocity = maxMaxVelocity;
    }

    mv.serial_number = ++emcCommandSerialNumber;
    mv.velocity = velocity;
    emcCommandBuffer->write(mv);
    return emcCommandWaitReceived(emcCommandSerialNumber);
}

static int sendSpindleOverride(double override)
{
    EMC_TRAJ_SET_SPINDLE_SCALE emc_traj_set_spindle_scale_msg;

    if (override < minSpindleOverride) {
	override = minSpindleOverride;
    }

    if (override > maxSpindleOverride) {
	override = maxSpindleOverride;
    }
    
    emc_traj_set_spindle_scale_msg.serial_number = ++emcCommandSerialNumber;
    emc_traj_set_spindle_scale_msg.scale = override;
    emcCommandBuffer->write(emc_traj_set_spindle_scale_msg);
    return emcCommandWaitReceived(emcCommandSerialNumber);
}

static int iniLoad(const char *filename)
{
    IniFile inifile;
    const char *inistring;
    double d;
    int i;

    // open it
    if (inifile.Open(filename) == false) {
	return -1;
    }

    if (NULL != (inistring = inifile.Find("DEBUG", "EMC"))) {
	// copy to global
	if (1 != sscanf(inistring, "%i", &EMC_DEBUG)) {
	    EMC_DEBUG = 0;
	}
    } else {
	// not found, use default
	EMC_DEBUG = 0;
    }

    if (NULL != (inistring = inifile.Find("NML_FILE", "EMC"))) {
	// copy to global
	strcpy(EMC_NMLFILE, inistring);
    } else {
	// not found, use default
    }

    if (NULL != (inistring = inifile.Find("MAX_FEED_OVERRIDE", "DISPLAY"))) {
	if (1 == sscanf(inistring, "%lf", &d) && d > 0.0) {
	    maxFeedOverride =  d;
	}
    }

    if(inifile.Find(&maxMaxVelocity, "MAX_VELOCITY", "TRAJ") &&
       inifile.Find(&maxMaxVelocity, "MAX_VELOCITY", "AXIS_0"))
        maxMaxVelocity = 1.0;

    if (NULL != (inistring = inifile.Find("MIN_SPINDLE_OVERRIDE", "DISPLAY"))) {
	if (1 == sscanf(inistring, "%lf", &d) && d > 0.0) {
	    minSpindleOverride =  d;
	}
    }

    if (NULL != (inistring = inifile.Find("MAX_SPINDLE_OVERRIDE", "DISPLAY"))) {
	if (1 == sscanf(inistring, "%lf", &d) && d > 0.0) {
	    maxSpindleOverride =  d;
	}
    }
    
    if (NULL != (inistring = inifile.Find("AXES", "TRAJ"))) {
	if (1 == sscanf(inistring, "%d", &i) && i > 0) {
	    num_axes =  i;
	}
    }

    if (NULL != (inistring = inifile.Find("LINEAR_UNITS", "DISPLAY"))) {
	if (!strcmp(inistring, "AUTO")) {
	    linearUnitConversion = LINEAR_UNITS_AUTO;
	} else if (!strcmp(inistring, "INCH")) {
	    linearUnitConversion = LINEAR_UNITS_INCH;
	} else if (!strcmp(inistring, "MM")) {
	    linearUnitConversion = LINEAR_UNITS_MM;
	} else if (!strcmp(inistring, "CM")) {
	    linearUnitConversion = LINEAR_UNITS_CM;
	}
    }

    if (NULL != (inistring = inifile.Find("ANGULAR_UNITS", "DISPLAY"))) {
	if (!strcmp(inistring, "AUTO")) {
	    angularUnitConversion = ANGULAR_UNITS_AUTO;
	} else if (!strcmp(inistring, "DEG")) {
	    angularUnitConversion = ANGULAR_UNITS_DEG;
	} else if (!strcmp(inistring, "RAD")) {
	    angularUnitConversion = ANGULAR_UNITS_RAD;
	} else if (!strcmp(inistring, "GRAD")) {
	    angularUnitConversion = ANGULAR_UNITS_GRAD;
	}
    }

    const char *mc;
    while(num_mdi_commands < MDI_MAX && (mc = inifile.Find("MDI_COMMAND", "HALUI", num_mdi_commands+1))) {
        mdi_commands[num_mdi_commands++] = strdup(mc);
    }

    // close it
    inifile.Close();

    return 0;
}

static void hal_init_pins()
{
    int joint;

    old_halui_data.machine_on = *(halui_data->machine_on) = 0;
    old_halui_data.machine_off = *(halui_data->machine_off) = 0;

    old_halui_data.estop_activate = *(halui_data->estop_activate) = 0;
    old_halui_data.estop_reset = *(halui_data->estop_reset) = 0;

    
    for (joint=0; joint < num_axes; joint++) {
	*(halui_data->joint_home[joint]) = old_halui_data.joint_home[joint] = 0;
	*(halui_data->joint_nr_select[joint]) = old_halui_data.joint_nr_select[joint] = 0;
	*(halui_data->jog_minus[joint]) = old_halui_data.jog_minus[joint] = 0;
	*(halui_data->jog_plus[joint]) = old_halui_data.jog_plus[joint] = 0;
	*(halui_data->jog_analog[joint]) = old_halui_data.jog_analog[joint] = 0;
    }

    *(halui_data->joint_home[num_axes]) = old_halui_data.joint_home[num_axes] = 0;
    *(halui_data->jog_minus[num_axes]) = old_halui_data.jog_minus[num_axes] = 0;
    *(halui_data->jog_plus[num_axes]) = old_halui_data.jog_plus[num_axes] = 0;
    *(halui_data->jog_deadband) = 0.2;
    *(halui_data->jog_speed) = 0;

    *(halui_data->joint_selected) = 0; // select joint 0 by default
    
    *(halui_data->fo_scale) = old_halui_data.fo_scale = 0.1; //sane default
    *(halui_data->so_scale) = old_halui_data.so_scale = 0.1; //sane default
}

static int check_bit_changed(hal_bit_t *halpin, hal_bit_t *oldpin) {
    hal_bit_t bit;
    
    bit = *(halpin);
    if (bit != *(oldpin)) {
	*(oldpin) = bit;
	if (bit != 0) //if transition to 1
	    return 1;
    }
    return 0;
}

// this function looks if any of the hal pins has changed
// and sends appropiate messages if so
static void check_hal_changes()
{
    hal_s32_t counts;
    int select_changed, joint;
    hal_bit_t bit, js;
    hal_float_t floatt;
    
    //check if machine_on pin has changed (the rest work exactly the same)
    if (check_bit_changed(halui_data->machine_on, &(old_halui_data.machine_on)) != 0)
	sendMachineOn();                //send MachineOn NML command
    
    if (check_bit_changed(halui_data->machine_off, &(old_halui_data.machine_off)) != 0)
	sendMachineOff();

    if (check_bit_changed(halui_data->estop_activate, &(old_halui_data.estop_activate)) != 0)
	sendEstop();

    if (check_bit_changed(halui_data->estop_reset, &(old_halui_data.estop_reset)) != 0)
	sendEstopReset();

    if (check_bit_changed(halui_data->mode_manual, &(old_halui_data.mode_manual)) != 0)
	sendManual();

    if (check_bit_changed(halui_data->mode_auto, &(old_halui_data.mode_auto)) != 0)
	sendAuto();

    if (check_bit_changed(halui_data->mode_mdi, &(old_halui_data.mode_mdi)) != 0)
	sendMdi();

    if (check_bit_changed(halui_data->mode_teleop, &(old_halui_data.mode_teleop)) != 0)
	sendTeleop();

    if (check_bit_changed(halui_data->mode_joint, &(old_halui_data.mode_joint)) != 0)
	sendJoint();

    if (check_bit_changed(halui_data->mist_on, &(old_halui_data.mist_on)) != 0)
	sendMistOn();

    if (check_bit_changed(halui_data->mist_off, &(old_halui_data.mist_off)) != 0)
	sendMistOff();

    if (check_bit_changed(halui_data->flood_on, &(old_halui_data.flood_on)) != 0)
	sendFloodOn();

    if (check_bit_changed(halui_data->flood_off, &(old_halui_data.flood_off)) != 0)
	sendFloodOff();

    if (check_bit_changed(halui_data->lube_on, &(old_halui_data.lube_on)) != 0)
	sendLubeOn();

    if (check_bit_changed(halui_data->lube_off, &(old_halui_data.lube_off)) != 0)
	sendLubeOff();

    if (check_bit_changed(halui_data->program_run, &(old_halui_data.program_run)) != 0)
	sendProgramRun(0);

    if (check_bit_changed(halui_data->program_pause, &(old_halui_data.program_pause)) != 0)
	sendProgramPause();

    if (check_bit_changed(halui_data->program_os_on, &(old_halui_data.program_os_on)) != 0)
	sendSetOptionalStop(ON);

    if (check_bit_changed(halui_data->program_os_off, &(old_halui_data.program_os_off)) != 0)
	sendSetOptionalStop(OFF);

    if (check_bit_changed(halui_data->program_bd_on, &(old_halui_data.program_bd_on)) != 0)
	sendSetBlockDelete(ON);

    if (check_bit_changed(halui_data->program_bd_off, &(old_halui_data.program_bd_off)) != 0)
	sendSetBlockDelete(OFF);

    if (check_bit_changed(halui_data->program_resume, &(old_halui_data.program_resume)) != 0)
	sendProgramResume();

    if (check_bit_changed(halui_data->program_step, &(old_halui_data.program_step)) != 0)
	sendProgramStep();

    if (check_bit_changed(halui_data->program_stop, &(old_halui_data.program_stop)) != 0)
	sendAbort();

    //max-velocity stuff
    counts = *halui_data->mv_counts;
    if(counts != old_halui_data.mv_counts) {
        if(*halui_data->mv_count_enable)
            sendMaxVelocity( *halui_data->mv_value + (counts - old_halui_data.mv_counts) *
                *halui_data->mv_scale);
        old_halui_data.mv_counts = counts;
    }

    //feed-override stuff
    counts = *halui_data->fo_counts;
    if(counts != old_halui_data.fo_counts) {
        if(*halui_data->fo_count_enable)
            sendFeedOverride( *halui_data->fo_value + (counts - old_halui_data.fo_counts) *
                *halui_data->fo_scale);
        old_halui_data.fo_counts = counts;
    }

    //spindle-override stuff
    counts = *halui_data->so_counts;
    if(counts != old_halui_data.so_counts) {
        if(*halui_data->so_count_enable)
            sendSpindleOverride( *halui_data->so_value + (counts - old_halui_data.so_counts) *
                *halui_data->so_scale);
        old_halui_data.so_counts = counts;
    }
    
    if (check_bit_changed(halui_data->mv_increase, &(old_halui_data.mv_increase)) != 0)
        sendMaxVelocity(*halui_data->mv_value + *halui_data->mv_scale);
    if (check_bit_changed(halui_data->mv_decrease, &(old_halui_data.mv_decrease)) != 0)
        sendMaxVelocity(*halui_data->mv_value - *halui_data->mv_scale);

    if (check_bit_changed(halui_data->fo_increase, &(old_halui_data.fo_increase)) != 0)
        sendFeedOverride(*halui_data->fo_value + *halui_data->fo_scale);
    if (check_bit_changed(halui_data->fo_decrease, &(old_halui_data.fo_decrease)) != 0)
        sendFeedOverride(*halui_data->fo_value - *halui_data->fo_scale);

    if (check_bit_changed(halui_data->so_increase, &(old_halui_data.so_increase)) != 0)
        sendSpindleOverride(*halui_data->so_value + *halui_data->so_scale);
    if (check_bit_changed(halui_data->so_decrease, &(old_halui_data.so_decrease)) != 0)
        sendSpindleOverride(*halui_data->so_value - *halui_data->so_scale);

//spindle stuff
    if (check_bit_changed(halui_data->spindle_start, &(old_halui_data.spindle_start)) != 0)
	sendSpindleForward();

    if (check_bit_changed(halui_data->spindle_stop, &(old_halui_data.spindle_stop)) != 0)
	sendSpindleOff();

    if (check_bit_changed(halui_data->spindle_forward, &(old_halui_data.spindle_forward)) != 0)
	sendSpindleForward();

    if (check_bit_changed(halui_data->spindle_reverse, &(old_halui_data.spindle_reverse)) != 0)
	sendSpindleReverse();

    bit = *(halui_data->spindle_increase);
    if (bit != old_halui_data.spindle_increase) {
	if (bit != 0)
	    sendSpindleIncrease();
	if (bit == 0)
	    sendSpindleConstant();
	old_halui_data.spindle_increase = bit;
    }

    bit = *(halui_data->spindle_decrease);
    if (bit != old_halui_data.spindle_decrease) {
	if (bit != 0)
	    sendSpindleDecrease();
	if (bit == 0)
	    sendSpindleConstant();
	old_halui_data.spindle_decrease = bit;
    }

    if (check_bit_changed(halui_data->spindle_brake_on, &(old_halui_data.spindle_brake_on)) != 0)
	sendBrakeEngage();

    if (check_bit_changed(halui_data->spindle_brake_off, &(old_halui_data.spindle_brake_off)) != 0)
	sendBrakeRelease();
    
    if (check_bit_changed(halui_data->abort, &(old_halui_data.abort)) != 0)
	sendAbort();
    
// joint stuff (selection, homing..)
    select_changed = -1; // flag to see if the selected joint changed
    
    for (joint=0; joint < num_axes; joint++) {
	if (check_bit_changed(halui_data->joint_home[joint], &(old_halui_data.joint_home[joint])) != 0)
	    sendHome(joint);

	bit = *(halui_data->jog_minus[joint]);
	if (bit != old_halui_data.jog_minus[joint]) {
	    if (bit != 0)
		sendJogCont(joint,-*(halui_data->jog_speed));
	    else
		sendJogStop(joint);
	    old_halui_data.jog_minus[joint] = bit;
	}

	bit = *(halui_data->jog_plus[joint]);
	if (bit != old_halui_data.jog_plus[joint]) {
	    if (bit != 0)
		sendJogCont(joint,*(halui_data->jog_speed));
	    else
		sendJogStop(joint);
	    old_halui_data.jog_plus[joint] = bit;
	}

	floatt = *(halui_data->jog_analog[joint]);
	if (floatt != old_halui_data.jog_analog[joint]) {
	    if (fabs(floatt) > *(halui_data->jog_deadband))
		sendJogCont(joint,*(halui_data->jog_speed) * *(halui_data->jog_analog[joint]));
	    else
		sendJogStop(joint);
	    old_halui_data.jog_analog[joint] = floatt;
	}
	
	// check to see if another joint has been selected
	bit = *(halui_data->joint_nr_select[joint]);
	if (bit != old_halui_data.joint_nr_select[joint]) {
	    if (bit != 0) {
		*(halui_data->joint_selected) = joint;
		select_changed = joint; // flag that we changed the selected joint
	    } 
	    old_halui_data.joint_home[joint] = bit;
	}
    }
    
    if (select_changed >= 0) {
	for (joint = 0; joint < num_axes; joint++) {
	    if (joint != select_changed) {
		*(halui_data->joint_is_selected[joint]) = 0;
    	    } else {
		*(halui_data->joint_is_selected[joint]) = 1;
	    }
	}
    }

    if (check_bit_changed(halui_data->joint_home[num_axes], &(old_halui_data.joint_home[num_axes])) != 0)
	sendHome(*(halui_data->joint_selected));

    bit = *(halui_data->jog_minus[num_axes]);
    js = *(halui_data->joint_selected);
    if (bit != old_halui_data.jog_minus[num_axes]) {
        if (bit != 0)
	    sendJogCont(js, -*(halui_data->jog_speed));
	else
	    sendJogStop(js);
	old_halui_data.jog_minus[num_axes] = bit;
    }

    bit = *(halui_data->jog_plus[num_axes]);
    js = *(halui_data->joint_selected);
    if (bit != old_halui_data.jog_plus[num_axes]) {
        if (bit != 0)
    	    sendJogCont(js,*(halui_data->jog_speed));
	else
	    sendJogStop(js);
	old_halui_data.jog_plus[num_axes] = bit;
    }

    for(int n = 0; n < num_mdi_commands; n++) {
        if (check_bit_changed(halui_data->mdi_commands[n], &(old_halui_data.mdi_commands[n])) != 0)
            sendMdiCommand(n);
    }
}

// this function looks at the received NML status message
// and modifies the appropiate HAL pins
static void modify_hal_pins()
{
    int joint;
    
    if (emcStatus->task.state == EMC_TASK_STATE_ON) {
	*(halui_data->machine_is_on)=1;
    } else {
	*(halui_data->machine_is_on)=0;
    }

    if (emcStatus->task.state == EMC_TASK_STATE_ESTOP) {
	*(halui_data->estop_is_activated)=1;
    } else {
	*(halui_data->estop_is_activated)=0;
    }

    if (halui_sent_mdi) { // we have an ongoing MDI command
	if (emcStatus->status == 1) { //which seems to have finished
	    halui_sent_mdi = 0;
	    switch (halui_old_mode) {
		case EMC_TASK_MODE_MANUAL: sendManual();break;
		case EMC_TASK_MODE_MDI: break;
		case EMC_TASK_MODE_AUTO: sendAuto();break;
		default: sendManual();break;
	    }
	}
    }
	

    if (emcStatus->task.mode == EMC_TASK_MODE_MANUAL) {
	*(halui_data->mode_is_manual)=1;
    } else {
	*(halui_data->mode_is_manual)=0;
    }

    if (emcStatus->task.mode == EMC_TASK_MODE_AUTO) {
	*(halui_data->mode_is_auto)=1;
    } else {
	*(halui_data->mode_is_auto)=0;
    }

    if (emcStatus->task.mode == EMC_TASK_MODE_MDI) {
	*(halui_data->mode_is_mdi)=1;
    } else {
	*(halui_data->mode_is_mdi)=0;
    }

    if (emcStatus->motion.traj.mode == EMC_TRAJ_MODE_TELEOP) {
	*(halui_data->mode_is_teleop)=1;
    } else {
	*(halui_data->mode_is_teleop)=0;
    }

    if (emcStatus->motion.traj.mode == EMC_TRAJ_MODE_TELEOP) {
	*(halui_data->mode_is_joint)=0;
    } else {
	*(halui_data->mode_is_joint)=1;
    }

    *(halui_data->program_is_paused) = emcStatus->task.interpState == EMC_TASK_INTERP_PAUSED;
    *(halui_data->program_is_running) = emcStatus->task.interpState == EMC_TASK_INTERP_READING || 
                                        emcStatus->task.interpState == EMC_TASK_INTERP_WAITING;
    *(halui_data->program_is_idle) = emcStatus->task.interpState == EMC_TASK_INTERP_IDLE;
    *(halui_data->program_os_is_on) = emcStatus->task.optional_stop_state;
    *(halui_data->program_bd_is_on) = emcStatus->task.block_delete_state;

    *(halui_data->mv_value) = emcStatus->motion.traj.maxVelocity;
    *(halui_data->fo_value) = emcStatus->motion.traj.scale; //feedoverride from 0 to 1 for 100%
    *(halui_data->so_value) = emcStatus->motion.traj.spindle_scale; //spindle-speed-override from 0 to 1 for 100%

    *(halui_data->mist_is_on) = emcStatus->io.coolant.mist;
    *(halui_data->flood_is_on) = emcStatus->io.coolant.flood;
    *(halui_data->lube_is_on) = emcStatus->io.lube.on;

    *(halui_data->tool_number) = emcStatus->io.tool.toolInSpindle;
    *(halui_data->tool_length_offset_x) = emcStatus->task.toolOffset.tran.x;
    *(halui_data->tool_length_offset_z) = emcStatus->task.toolOffset.tran.z;
    *(halui_data->tool_length_offset_w) = emcStatus->task.toolOffset.w;

    *(halui_data->spindle_is_on) = (emcStatus->motion.spindle.speed != 0);
    *(halui_data->spindle_runs_forward) = (emcStatus->motion.spindle.direction == 1);
    *(halui_data->spindle_runs_backward) = (emcStatus->motion.spindle.direction == -1);
    *(halui_data->spindle_brake_is_on) = emcStatus->motion.spindle.brake;
    
    for (joint=0; joint < num_axes; joint++) {
	*(halui_data->joint_is_homed[joint]) = emcStatus->motion.axis[joint].homed;
	*(halui_data->joint_on_soft_min_limit[joint]) = emcStatus->motion.axis[joint].minSoftLimit;
	*(halui_data->joint_on_soft_max_limit[joint]) = emcStatus->motion.axis[joint].maxSoftLimit; 
	*(halui_data->joint_on_hard_min_limit[joint]) = emcStatus->motion.axis[joint].minHardLimit; 
	*(halui_data->joint_on_hard_max_limit[joint]) = emcStatus->motion.axis[joint].maxHardLimit; 
	*(halui_data->joint_has_fault[joint]) = emcStatus->motion.axis[joint].fault;
    }

    *(halui_data->axis_pos_commanded[0]) = emcStatus->motion.traj.position.tran.x;	
    *(halui_data->axis_pos_commanded[1]) = emcStatus->motion.traj.position.tran.y;	
    *(halui_data->axis_pos_commanded[2]) = emcStatus->motion.traj.position.tran.z;
    *(halui_data->axis_pos_commanded[3]) = emcStatus->motion.traj.position.a;
    *(halui_data->axis_pos_commanded[4]) = emcStatus->motion.traj.position.b;
    *(halui_data->axis_pos_commanded[5]) = emcStatus->motion.traj.position.c;
    *(halui_data->axis_pos_commanded[6]) = emcStatus->motion.traj.position.u;
    *(halui_data->axis_pos_commanded[7]) = emcStatus->motion.traj.position.v;
    *(halui_data->axis_pos_commanded[8]) = emcStatus->motion.traj.position.w;
    *(halui_data->axis_pos_feedback[0]) = emcStatus->motion.traj.actualPosition.tran.x;	
    *(halui_data->axis_pos_feedback[1]) = emcStatus->motion.traj.actualPosition.tran.y;	
    *(halui_data->axis_pos_feedback[2]) = emcStatus->motion.traj.actualPosition.tran.z;
    *(halui_data->axis_pos_feedback[3]) = emcStatus->motion.traj.actualPosition.a;
    *(halui_data->axis_pos_feedback[4]) = emcStatus->motion.traj.actualPosition.b;
    *(halui_data->axis_pos_feedback[5]) = emcStatus->motion.traj.actualPosition.c;
    *(halui_data->axis_pos_feedback[6]) = emcStatus->motion.traj.actualPosition.u;
    *(halui_data->axis_pos_feedback[7]) = emcStatus->motion.traj.actualPosition.v;
    *(halui_data->axis_pos_feedback[8]) = emcStatus->motion.traj.actualPosition.w;
    *(halui_data->axis_pos_relative[0]) = emcStatus->motion.traj.actualPosition.tran.x - emcStatus->task.origin.tran.x;	
    *(halui_data->axis_pos_relative[1]) = emcStatus->motion.traj.actualPosition.tran.y - emcStatus->task.origin.tran.y;	
    *(halui_data->axis_pos_relative[2]) = emcStatus->motion.traj.actualPosition.tran.z - emcStatus->task.origin.tran.z;
    *(halui_data->axis_pos_relative[3]) = emcStatus->motion.traj.actualPosition.a - emcStatus->task.origin.a;
    *(halui_data->axis_pos_relative[4]) = emcStatus->motion.traj.actualPosition.b - emcStatus->task.origin.b;
    *(halui_data->axis_pos_relative[5]) = emcStatus->motion.traj.actualPosition.c - emcStatus->task.origin.c;
    *(halui_data->axis_pos_relative[6]) = emcStatus->motion.traj.actualPosition.u - emcStatus->task.origin.u;
    *(halui_data->axis_pos_relative[7]) = emcStatus->motion.traj.actualPosition.v - emcStatus->task.origin.v;
    *(halui_data->axis_pos_relative[8]) = emcStatus->motion.traj.actualPosition.w - emcStatus->task.origin.w;

    *(halui_data->joint_is_homed[num_axes]) = emcStatus->motion.axis[*(halui_data->joint_selected)].homed;
    *(halui_data->joint_on_soft_min_limit[num_axes]) = emcStatus->motion.axis[*(halui_data->joint_selected)].minSoftLimit;
    *(halui_data->joint_on_soft_max_limit[num_axes]) = emcStatus->motion.axis[*(halui_data->joint_selected)].maxSoftLimit; 
    *(halui_data->joint_on_hard_min_limit[num_axes]) = emcStatus->motion.axis[*(halui_data->joint_selected)].minHardLimit; 
    *(halui_data->joint_on_hard_max_limit[num_axes]) = emcStatus->motion.axis[*(halui_data->joint_selected)].maxHardLimit; 
    *(halui_data->joint_has_fault[num_axes]) = emcStatus->motion.axis[*(halui_data->joint_selected)].fault;

}



int main(int argc, char *argv[])
{
    // process command line args
    if (0 != emcGetArgs(argc, argv)) {
	rcs_print_error("error in argument list\n");
	exit(1);
    }

    // get configuration information
    if (0 != iniLoad(EMC_INIFILE)) {
	rcs_print_error("iniLoad error\n");
	exit(2);
    }

    //init HAL and export pins
    if (0 != halui_hal_init()) {
	rcs_print_error("hal_init error\n");
	exit(1);
    }

    //initialize safe values
    hal_init_pins();

    // init NML
    if (0 != tryNml()) {
	rcs_print_error("can't connect to emc\n");
	thisQuit();
	exit(1);
    }
    
    // get current serial number, and save it for restoring when we quit
    // so as not to interfere with real operator interface
    updateStatus();

    done = 0;
    /* Register the routine that catches the SIGINT signal */
    signal(SIGINT, quit);
    /* catch SIGTERM too - the run script uses it to shut things down */
    signal(SIGTERM, quit);

    while (!done) {

	check_hal_changes(); //if anything changed send NML messages

	modify_hal_pins(); //if status changed modify HAL too
	
	esleep(0.02); //sleep for a while
	
	updateStatus();
    }
    thisQuit();
    return 0;
}<|MERGE_RESOLUTION|>--- conflicted
+++ resolved
@@ -815,19 +815,13 @@
     retval = hal_pin_u32_newf(HAL_OUT, &(halui_data->joint_selected), comp_id, "halui.joint.selected"); 
     if (retval < 0) return retval;
     retval = hal_pin_u32_newf(HAL_OUT, &(halui_data->tool_number), comp_id, "halui.tool.number"); 
-<<<<<<< HEAD
-    if (retval != HAL_SUCCESS) return retval;
+    if (retval < 0) return retval;
     retval =  hal_pin_float_newf(HAL_OUT, &(halui_data->tool_length_offset_x), comp_id, "halui.tool.length_offset.x"); 
-    if (retval != HAL_SUCCESS) return retval;
+    if (retval < 0) return retval;
     retval =  hal_pin_float_newf(HAL_OUT, &(halui_data->tool_length_offset_z), comp_id, "halui.tool.length_offset.z"); 
-    if (retval != HAL_SUCCESS) return retval;
+    if (retval < 0) return retval;
     retval =  hal_pin_float_newf(HAL_OUT, &(halui_data->tool_length_offset_w), comp_id, "halui.tool.length_offset.w"); 
-    if (retval != HAL_SUCCESS) return retval;
-=======
-    if (retval < 0) return retval;
-    retval =  hal_pin_float_newf(HAL_OUT, &(halui_data->tool_length_offset), comp_id, "halui.tool.length_offset"); 
-    if (retval < 0) return retval;
->>>>>>> aa1e69cc
+    if (retval < 0) return retval;
     retval =  hal_pin_float_newf(HAL_OUT, &(halui_data->so_value), comp_id, "halui.spindle-override.value"); 
     if (retval < 0) return retval;
 
