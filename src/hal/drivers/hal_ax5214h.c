/********************************************************************
* Description:  AX5214H.c
*               This file, 'AX5214H.c', is a HAL component that 
*               provides a driver for the Axiom Measurement & Control 
*               AX5241H 48 channel digital I/O board.
*
* Author: John Kasunich
* License: GPL Version 2
*    
* Copyright (c) 2005 All rights reserved.
*
* Last change: 
********************************************************************/
/** This file, 'AX5214H.c', is a HAL component that provides a
    driver for the Axiom Measurement & Control AX5241H 48 channel
    digital I/O board.

    The configuration is determined by a config string passed to 
    insmod when loading the module.  The format consists of a base
    address, followed by a eight character string that sets the
    direction of each group of pins, repeated for each card (if 
    more than one card is used).   Each character of the direction
    string is either "I" or "O".  The first character sets the
    direction of port A on channel 1 (Port 1A), the next sets 
    port B on channel 1 (port 1B), the next sets the low nibble
    of port C on channel 1 (port 1CL), and the fourth sets the 
    high nibble of port C on channel 1 (port 1CH).  The next four
    characters do the same thing for channel 2 (ports 2A, 2B, 
    2CL, and 2CH).

    example:    insmod AX5214.o cfg="0x220 IIIOIIOO"
    
    The example above is for one card, with its base address 
    set to hex 220, and with 36 channels of input (Ports 1A, 
    1B, 1CL, 2A, and 2B) and 12 channels of output (Ports 1CH,
    2CL, and 2CH).

    The driver creates HAL pins and parameters for each port pin
    as follows:
    Each physical output has a correspinding HAL pin, named
    'ax5214.<boardnum>.out-<pinnum>', and a HAL parameter
    'ax5214.<boardnum>.out-<pinnum>-invert'.
    Each physical input has two corresponding HAL pins, named
    'ax5214.<boardnum>.in-<pinnum>' and
    'ax5214.<boardnum>.in-<pinnum>-not'.

    <boardnum> is the board number, starting from zero.  
    <pinnum> is the pin number, from 0 to 47.
    
    Note that the driver assumes active LOW signals.  This
    is so that modules such as OPTO-22 will work correctly
    (TRUE means output ON, or input energized).  If the 
    signals are being used directly without buffering or
    isolation the inversion needs to be accounted for.

    The driver exports two HAL functions for each board, 
    'ax5214.<boardnum>.read' and 'ax5214.<boardnum>.write'.

*/

/** Copyright (C) 2005 John Kasunich
                       <jmkasunich AT users DOT sourceforge DOT net>
*/

/** This program is free software; you can redistribute it and/or
    modify it under the terms of version 2 of the GNU General
    Public License as published by the Free Software Foundation.
    This library is distributed in the hope that it will be useful,
    but WITHOUT ANY WARRANTY; without even the implied warranty of
    MERCHANTABILITY or FITNESS FOR A PARTICULAR PURPOSE.  See the
    GNU General Public License for more details.

    You should have received a copy of the GNU General Public
    License along with this library; if not, write to the Free Software
    Foundation, Inc., 59 Temple Place, Suite 330, Boston, MA  02111 USA

    THE AUTHORS OF THIS LIBRARY ACCEPT ABSOLUTELY NO LIABILITY FOR
    ANY HARM OR LOSS RESULTING FROM ITS USE.  IT IS _EXTREMELY_ UNWISE
    TO RELY ON SOFTWARE ALONE FOR SAFETY.  Any machinery capable of
    harming persons must have provisions for completely removing power
    from all motors, etc, before persons enter any danger area.  All
    machinery must be designed to comply with local and national safety
    codes, and the authors of this software can not, and do not, take
    any responsibility for such compliance.

    This code was written as part of the EMC HAL project.  For more
    information, go to www.linuxcnc.org.
*/

#include "config.h"
#include "rtapi_ctype.h"	/* isspace() */
#include "rtapi.h"		/* RTAPI realtime OS API */
#include "rtapi_app.h"		/* RTAPI realtime module decls */
#include "hal.h"		/* HAL public API decls */

<<<<<<< HEAD
/* If FASTIO is defined, uses outb() and inb() from <asm.io>,
   instead of rtapi_outb() and rtapi_inb() - the <asm.io> ones
   are inlined, and save a microsecond or two (on my 233MHz box)
*/
#define FASTIO  

#ifdef FASTIO
#undef rtapi_inb
#define rtapi_inb inb
#undef rtapi_outb
#define rtapi_outb outb
=======
>>>>>>> 7a44d650
#ifdef BUILD_SYS_USER_DSO
#include <sys/io.h> 
#else
#include <asm/io.h>
#endif

/* module information */
MODULE_AUTHOR("John Kasunich");
MODULE_DESCRIPTION("Axiom AX5214H Driver for HAL");
MODULE_LICENSE("GPL");
static char *cfg = "";	/* config string, default no boards */
RTAPI_MP_STRING(cfg, "config string");

/***********************************************************************
*                STRUCTURES AND GLOBAL VARIABLES                       *
************************************************************************/

/* this structure contains the runtime data needed by the
   driver for a single board
*/

typedef struct {
    hal_bit_t *data;		/* basic pin for input or output */
    union {
	hal_bit_t *not;		/* pin for inverted data (input only) */
	hal_bit_t invert;	/* param for inversion (output only) */
	} io;
} io_pin_t;


typedef struct {
    unsigned short base_addr;	/* base I/O address (0x220, etc.) */
    unsigned char dir_bits;	/* LSB is port 1A, MSB is port 2CH, */
				/*   1 means output, 0 means input */
    unsigned char port1config;	/* config register value for port 1 */
    unsigned char port2config;	/* config register value for port 1 */
    io_pin_t port_1A[8];
    io_pin_t port_1B[8];
    io_pin_t port_1CL[4];
    io_pin_t port_1CH[4];
    io_pin_t port_2A[8];
    io_pin_t port_2B[8];
    io_pin_t port_2CL[4];
    io_pin_t port_2CH[4];
} board_t;

/* pointer to array of board_t structs in shared memory, 1 per board */
static board_t *board_array;

/* other globals */
static int comp_id;		/* component ID */
static int num_boards;		/* number of ports configured */

/***********************************************************************
*                  LOCAL FUNCTION DECLARATIONS                         *
************************************************************************/

/* These are the functions that actually do the I/O
   everything else is just init code
*/

static void read_board(void *arg, long period);
static void write_board(void *arg, long period);

/* 'pins_and_params()' does most of the work involved in setting up
   the driver.  It parses the command line (argv[]), then if the
   command line is OK, it calls hal_init(), allocates shared memory
   for the parport_t data structure(s), and exports pins and parameters
   It does not set up functions, since that is handled differently in
   realtime and user space.
*/
static int pins_and_params(char *argv[]);

static unsigned short parse_board_addr(char *cp);

static int export_board(int boardnum, board_t * board);
static int export_port(int boardnum, int pin_num, io_pin_t *pin, int num_pins, int dir);
static int export_input_pin(int boardnum, int pinnum, io_pin_t *pin);
static int export_output_pin(int boardnum, int pinnum, io_pin_t *pin);


/***********************************************************************
*                       INIT AND EXIT CODE                             *
************************************************************************/

#define MAX_BOARDS 8

#define MAX_TOK ((MAX_BOARDS*2)+3)

int rtapi_app_main(void)
{
    char *cp;
    char *argv[MAX_TOK];
    char name[HAL_NAME_LEN + 1];
    int n, retval;

    /* test for config string */
    if ((cfg == 0) || (cfg[0] == '\0')) {
	rtapi_print_msg(RTAPI_MSG_ERR, "AX5214H: ERROR: no config string\n");
	return -1;
    }
    /* as a RT module, we don't get a nice argc/argv command line, we only
       get a single string... so we need to tokenize it ourselves */
    /* and to make things worse, it seems that insmod under kernel 2.6
       ends the config string at the first space, so I added the ability
       to use '_' as a token separator.  What an ugly hack...  HAL needs
       a better way to handle insmod time config data */
    cp = cfg;
    for (n = 0; n < MAX_TOK; n++) {
	/* strip leading whitespace or token separators */
	while ((*cp != '\0') && ( isspace(*cp) || ( *cp == '_') ))
	    cp++;
	/* mark beginning of token */
	argv[n] = cp;
	/* find end of token */
	while ((*cp != '\0') && !( isspace(*cp) || ( *cp == '_') ))
	    cp++;
	/* mark end of this token, prepare to search for next one */
	if (*cp != '\0') {
	    *cp = '\0';
	    cp++;
	}
    }
    for (n = 0; n < MAX_TOK; n++) {
	/* is token empty? */
	if (argv[n][0] == '\0') {
	    /* yes - make pointer NULL */
	    argv[n] = NULL;
	}
    }
    /* parse "command line", set up pins and parameters */
    retval = pins_and_params(argv);
    if (retval != 0) {
	return retval;
    }
    /* export functions for each board */
    for (n = 0; n < num_boards; n++) {
	/* make read function name */
	rtapi_snprintf(name, sizeof(name), "ax5214h.%d.read", n);
	/* export read function */
	retval = hal_export_funct(name, read_board, &(board_array[n]),
	    0, 0, comp_id);
	if (retval != 0) {
	    rtapi_print_msg(RTAPI_MSG_ERR,
		"AX5214H: ERROR: port %d read funct export failed\n", n);
	    hal_exit(comp_id);
	    return -1;
	}
	/* make write function name */
	rtapi_snprintf(name, sizeof(name), "ax5214h.%d.write", n);
	/* export write function */
	retval = hal_export_funct(name, write_board, &(board_array[n]),
	    0, 0, comp_id);
	if (retval != 0) {
	    rtapi_print_msg(RTAPI_MSG_ERR,
		"AX5214H: ERROR: port %d write funct export failed\n", n);
	    hal_exit(comp_id);
	    return -1;
	}
    }
    rtapi_print_msg(RTAPI_MSG_INFO,
	"AX5214H: installed driver for %d boards\n", num_boards);
    hal_ready(comp_id);
    return 0;
}

void rtapi_app_exit(void)
{
    int n;
    board_t *board;
    
    for ( n = 0 ; n < num_boards ; n++ ) {
	board = &(board_array[n]);
	/* reset all outputs to high/off */
	outb(0xff, board->base_addr+0);
	outb(0xff, board->base_addr+1);
	outb(0xff, board->base_addr+2);
	outb(0xff, board->base_addr+3);
	outb(0xff, board->base_addr+4);
	outb(0xff, board->base_addr+5);
	outb(0xff, board->base_addr+6);
	outb(0xff, board->base_addr+7);
    }
    hal_exit(comp_id);
}


/***********************************************************************
*                  REALTIME PORT READ AND WRITE FUNCTIONS              *
************************************************************************/


static void split_input(unsigned char data, io_pin_t *dest, int num)
{
    int b;
    unsigned char mask;

    /* splits a byte into 'num' HAL pins (and their NOTs) */
    mask = 0x01;
    for (b = 0 ; b < num ; b++ ) {
	if ( data & mask ) {
	    /* input high, which means FALSE (active low) */
	    *(dest->data) = 0;
	    *(dest->io.not) = 1;
	} else {
	    /* input low, which means TRUE */
	    *(dest->data) = 1;
	    *(dest->io.not) = 0;
	}
	mask <<= 1;
	dest++;
    }
}    

static void read_board(void *arg, long period)
{
    board_t *board;
    unsigned char indata;
    
    board = arg;
    if ( (board->dir_bits & 0x01) == 0 ) {
	indata = rtapi_inb(board->base_addr+0);
	split_input(indata, &(board->port_1A[0]), 8);
    }
    if ( (board->dir_bits & 0x02) == 0 ) {
	indata = rtapi_inb(board->base_addr+1);
	split_input(indata, &(board->port_1B[0]), 8);
    }
    if ( (board->dir_bits & 0x0A) != 0x0A ) {
	indata = rtapi_inb(board->base_addr+2);
	if ( (board->dir_bits & 0x04) == 0 ) {
	    split_input(indata, &(board->port_1CL[0]), 4);
	}
	indata >>= 4;
	if ( (board->dir_bits & 0x08) == 0 ) {
	    split_input(indata, &(board->port_1CH[0]), 4);
	}
    }
    if ( (board->dir_bits & 0x10) == 0 ) {
	indata = rtapi_inb(board->base_addr+4);
	split_input(indata, &(board->port_2A[0]), 8);
    }
    if ( (board->dir_bits & 0x20) == 0 ) {
	indata = rtapi_inb(board->base_addr+5);
	split_input(indata, &(board->port_2B[0]), 8);
    }
    if ( (board->dir_bits & 0xA0) != 0xA0 ) {
	indata = rtapi_inb(board->base_addr+6);
	if ( (board->dir_bits & 0x40) == 0 ) {
	    split_input(indata, &(board->port_2CL[0]), 4);
	}
	indata >>= 4;
	if ( (board->dir_bits & 0x80) == 0 ) {
	    split_input(indata, &(board->port_2CH[0]), 4);
	}
    }
}

unsigned char build_output(io_pin_t *src, int num)
{
    int b;
    unsigned char data, mask;

    data = 0x00;
    mask = 0x01;
    /* assemble output byte for data port from 'num' source variables */
    for (b = 0; b < num; b++) {
	/* get the data, add to output byte */
	if ( *(src->data) ) {
	    if ( !(src->io.invert) ) {
		data |= mask;
	    }
	} else {
	    if ( (src->io.invert) ) {
		data |= mask;
	    }
	}
	mask <<= 1;
	src++;
    }
    return data;
}

static void write_board(void *arg, long period)
{
    board_t *board;
    unsigned char outdata, tmp;

    board = arg;
    if ( (board->dir_bits & 0x01) == 0x01 ) {
	outdata = build_output(&(board->port_1A[0]), 8);
	rtapi_outb(~outdata, board->base_addr+0);
    }
    if ( (board->dir_bits & 0x02) == 0x02 ) {
	outdata = build_output(&(board->port_1B[0]), 8);
	rtapi_outb(~outdata, board->base_addr+1);
    }
    if ( (board->dir_bits & 0x0A) != 0x00 ) {
	outdata = 0;
	if ( (board->dir_bits & 0x04) == 0x04 ) {
	    tmp = build_output(&(board->port_1CL[0]), 4);
	    outdata = tmp;
	}
	if ( (board->dir_bits & 0x08) == 0x08 ) {
	    tmp = build_output(&(board->port_1CH[0]), 4);
	    outdata = outdata | (tmp << 4);
	}
	rtapi_outb(~outdata, board->base_addr+2);
    }
    if ( (board->dir_bits & 0x10) == 0x10 ) {
	outdata = build_output(&(board->port_2A[0]), 8);
	rtapi_outb(~outdata, board->base_addr+4);
    }
    if ( (board->dir_bits & 0x20) == 0x20 ) {
	outdata = build_output(&(board->port_2B[0]), 8);
	rtapi_outb(~outdata, board->base_addr+5);
    }
    if ( (board->dir_bits & 0xA0) != 0x00 ) {
	outdata = 0;
	if ( (board->dir_bits & 0x40) == 0x40 ) {
	    tmp = build_output(&(board->port_2CL[0]), 4);
	    outdata = tmp;
	}
	if ( (board->dir_bits & 0x80) == 0x80 ) {
	    tmp = build_output(&(board->port_2CH[0]), 4);
	    outdata = outdata | (tmp << 4);
	}
	rtapi_outb(~outdata, board->base_addr+6);
    }
}

/***********************************************************************
*                   LOCAL FUNCTION DEFINITIONS                         *
************************************************************************/

static int pins_and_params(char *argv[])
{
    unsigned short board_addr[MAX_BOARDS];
    unsigned char dir_bits[MAX_BOARDS], mask;
    int n, m, retval;

    /* clear port_addr and dir_bits arrays */
    for (n = 0; n < MAX_BOARDS; n++) {
	board_addr[n] = 0;
	dir_bits[n] = 0;
    }
    /* parse config string, results in port_addr[] and data_dir[] arrays */
    num_boards = 0;
    n = 0;
    while ((num_boards < MAX_BOARDS) && (argv[n] != 0)) {
	board_addr[num_boards] = parse_board_addr(argv[n]);
	if (board_addr[num_boards] == 0) {
	    rtapi_print_msg(RTAPI_MSG_ERR,
		"AX5124H: ERROR: bad port address '%s'\n", argv[n]);
	    return -1;
	}
	n++;
	if (argv[n] == 0) {
	    rtapi_print_msg(RTAPI_MSG_ERR,
		"AX5124H: ERROR: no config info for port %s\n", argv[n-1]);
	    return -1;
	}
	/* should be a string of 8 'I" or "O" characters */
	dir_bits[num_boards] = 0;
	mask = 0x01;
	for ( m = 0 ; m < 8 ; m++ ) {
	    /* test character and set/clear bit */
	    if ((argv[n][m] == 'i') || (argv[n][m] == 'I')) {
		/* input, set mask bit to zero */
		dir_bits[num_boards] &= ~mask;
	    } else if ((argv[n][m] == 'o') || (argv[n][m] == 'O')) {
		/* output, set mask bit to one */
		dir_bits[num_boards] |= mask;
	    } else {
		rtapi_print_msg(RTAPI_MSG_ERR,
		"AX5124H: ERROR: bad config info for port %s: '%s'\n", argv[n-1], argv[n]);
		return -1;
	    }
	    /* shift mask for next but */
	    mask <<= 1;
	}
	n++;
	num_boards++;
    }
    /* OK, now we've parsed everything */
    if (num_boards == 0) {
	rtapi_print_msg(RTAPI_MSG_ERR,
	    "AX5214H: ERROR: no ports configured\n");
	return -1;
    }
    /* have good config info, connect to the HAL */
    comp_id = hal_init("hal_ax5214h");
    if (comp_id < 0) {
	rtapi_print_msg(RTAPI_MSG_ERR, "AX5214H: ERROR: hal_init() failed\n");
	return -1;
    }
    /* allocate shared memory for board data */
    board_array = hal_malloc(num_boards * sizeof(board_t));
    if (board_array == 0) {
	rtapi_print_msg(RTAPI_MSG_ERR,
	    "AX5214H: ERROR: hal_malloc() failed\n");
	hal_exit(comp_id);
	return -1;
    }
    /* export all the pins and params for each board */
    for (n = 0; n < num_boards; n++) {
	/* config addr and direction */
	board_array[n].base_addr = board_addr[n];
	board_array[n].dir_bits = dir_bits[n];
	/* export all vars */
	retval = export_board(n, &(board_array[n]));
	if (retval != 0) {
	    rtapi_print_msg(RTAPI_MSG_ERR,
		"AX5214H: ERROR: board %d (%04X) var export failed\n", n, board_addr[n]);
	    hal_exit(comp_id);
	    return -1;
	}
    }
    return 0;
}

static unsigned short parse_board_addr(char *cp)
{
    unsigned short result;

    /* initial value */
    result = 0;
    /* test for leading '0x' */
    if (cp[0] == '0') {
	if ((cp[1] == 'X') || (cp[1] == 'x')) {
	    /* leading '0x', skip it */
	    cp += 2;
	}
    }
    /* ok, now parse digits */
    while (*cp != '\0') {
	/* if char is a hex digit, add it to result */
	if ((*cp >= '0') && (*cp <= '9')) {
	    result <<= 4;
	    result += *cp - '0';
	} else if ((*cp >= 'A') && (*cp <= 'F')) {
	    result <<= 4;
	    result += (*cp - 'A') + 10;
	} else if ((*cp >= 'a') && (*cp <= 'f')) {
	    result <<= 4;
	    result += (*cp - 'a') + 10;
	} else {
	    /* not a valid hex digit */
	    return 0;
	}
	/* next char */
	cp++;
    }
    return result;
}

static int export_board(int boardnum, board_t * board)
{
    int retval, msg, dir;
    unsigned char config;

    /* This function exports a lot of stuff, which results in a lot of
       logging if msg_level is at INFO or ALL. So we save the current value
       of msg_level and restore it later.  If you actually need to log this
       function's actions, change the second line below */

    msg = rtapi_get_msg_level();
    rtapi_set_msg_level(RTAPI_MSG_WARN);
    retval = 0;
    config = 0x80;
    dir = board->dir_bits & 0x01;
    retval += export_port ( boardnum, 0, &(board->port_1A[0]), 8, dir );
    if ( dir == 0 ) {
	config |= 0x10;
    }
    dir = board->dir_bits & 0x02;
    retval += export_port ( boardnum, 8, &(board->port_1B[0]), 8, dir );
    if ( dir == 0 ) {
	config |= 0x02;
    }
    dir = board->dir_bits & 0x04;
    retval += export_port ( boardnum, 16, &(board->port_1CL[0]), 4, dir );
    if ( dir == 0 ) {
	config |= 0x01;
    }
    dir = board->dir_bits & 0x08;
    retval += export_port ( boardnum, 20, &(board->port_1CH[0]), 4, dir );
    if ( dir == 0 ) {
	config |= 0x08;
    }
    board->port1config = config;
    config = 0x80;
    
    dir = board->dir_bits & 0x10;
    retval += export_port ( boardnum, 24, &(board->port_2A[0]), 8, dir );
    if ( dir == 0 ) {
	config |= 0x10;
    }
    dir = board->dir_bits & 0x20;
    retval += export_port ( boardnum, 32, &(board->port_2B[0]), 8, dir );
    if ( dir == 0 ) {
	config |= 0x02;
    }
    dir = board->dir_bits & 0x40;
    retval += export_port ( boardnum, 40, &(board->port_2CL[0]), 4, dir );
    if ( dir == 0 ) {
	config |= 0x01;
    }
    dir = board->dir_bits & 0x80;
    retval += export_port ( boardnum, 44, &(board->port_2CH[0]), 4, dir );
    if ( dir == 0 ) {
	config |= 0x08;
    }
    board->port2config = config;
    /* initialize hardware - all outputs high 
        (since outputs are active low) */
    outb(board->port1config, board->base_addr+3);
    outb(0xff, board->base_addr+0);
    outb(0xff, board->base_addr+1);
    outb(0xff, board->base_addr+2);
    outb(board->port2config, board->base_addr+7);
    outb(0xff, board->base_addr+4);
    outb(0xff, board->base_addr+5);
    outb(0xff, board->base_addr+6);
    /* restore saved message level */
    rtapi_set_msg_level(msg);
    return retval;
}

static int export_port(int boardnum, int pin_num, io_pin_t *pin, int num_pins, int dir)
{
    int n, retval;

    retval = 0;
    for ( n = 0 ; n < num_pins ; n++ ) {
	if ( dir == 0 ) {
	    retval += export_input_pin(boardnum, pin_num, pin );
	} else {
	    retval += export_output_pin(boardnum, pin_num, pin );
	}
	pin_num++;
	pin++;
    }
    return retval;
}

static int export_input_pin(int boardnum, int pinnum, io_pin_t *pin)
{
    int retval;

    /* export read only HAL pin for input data */
    retval = hal_pin_bit_newf(HAL_OUT, &(pin->data), comp_id,
			      "ax5214h.%d.in-%02d", boardnum, pinnum);
    if (retval != 0) {
	return retval;
    }
    /* export additional pin for inverted input data */
    retval = hal_pin_bit_newf(HAL_OUT, &(pin->io.not), comp_id,
			      "ax5214h.%d.in-%02d-not", boardnum, pinnum);
    /* initialize HAL pins */
    *(pin->data) = 0;
    *(pin->io.not) = 1;
    return retval;
}

static int export_output_pin(int boardnum, int pinnum, io_pin_t *pin)
{
    int retval;

    /* export read only HAL pin for output data */
    retval = hal_pin_bit_newf(HAL_IN, &(pin->data), comp_id,
			      "ax5214h.%d.out-%02d", boardnum, pinnum);
    if (retval != 0) {
	return retval;
    }
    /* export parameter for polarity */
    retval = hal_param_bit_newf(HAL_RW, &(pin->io.invert), comp_id,
				"ax5214h.%d.out-%02d-invert", boardnum, pinnum);
    /* initialize HAL pin and param */
    *(pin->data) = 0;
    pin->io.invert = 0;
    return retval;
}<|MERGE_RESOLUTION|>--- conflicted
+++ resolved
@@ -93,20 +93,6 @@
 #include "rtapi_app.h"		/* RTAPI realtime module decls */
 #include "hal.h"		/* HAL public API decls */
 
-<<<<<<< HEAD
-/* If FASTIO is defined, uses outb() and inb() from <asm.io>,
-   instead of rtapi_outb() and rtapi_inb() - the <asm.io> ones
-   are inlined, and save a microsecond or two (on my 233MHz box)
-*/
-#define FASTIO  
-
-#ifdef FASTIO
-#undef rtapi_inb
-#define rtapi_inb inb
-#undef rtapi_outb
-#define rtapi_outb outb
-=======
->>>>>>> 7a44d650
 #ifdef BUILD_SYS_USER_DSO
 #include <sys/io.h> 
 #else
