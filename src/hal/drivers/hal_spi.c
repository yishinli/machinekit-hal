--- conflicted
+++ resolved
@@ -30,13 +30,6 @@
 #include "hal_spi.h"
 
 #include "cpuinfo.c"
-<<<<<<< HEAD
-
-#if !defined(BUILD_SYS_USER_DSO)
-#error "This driver is for usermode threads only"
-#endif
-=======
->>>>>>> f5d5e2b7
 
 #if !defined(TARGET_PLATFORM_RASPBERRY)
 #error "This driver is for the Raspberry Pi platform only"
