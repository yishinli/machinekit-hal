/*
   Copyright (C) 2018 Raoul Rubien (github.com/rubienr)

   This program is free software; you can redistribute it and/or
   modify it under the terms of the GNU Lesser General Public
   License as published by the Free Software Foundation; either
   version 2 of the License, or (at your option) any later version.

   This program is distributed in the hope that it will be useful,
   but WITHOUT ANY WARRANTY; without even the implied warranty of
   MERCHANTABILITY or FITNESS FOR A PARTICULAR PURPOSE.  See the GNU
   Lesser General Public License for more details.

   You should have received a copy of the GNU Lesser General Public
   License along with the program; if not, write to the Free
   Software Foundation, Inc., 59 Temple Place, Suite 330, Boston, MA
   02111-1307 USA.
 */

#include "./hal.h"

// system includes
#include <iostream>
#include <iomanip>
#include <assert.h>
#include <string.h>
#include <stdarg.h>
#include <unistd.h>

// 3rd party includes

// local library includes
#include "./pendant.h"

namespace XhcWhb04b6 {

// ----------------------------------------------------------------------

HalMemory::HalMemory() :
    in(),
    out()
{
}

// ----------------------------------------------------------------------

HalMemory::~HalMemory()
{
}

// ----------------------------------------------------------------------


HalMemory::In::In()
{
}

// ----------------------------------------------------------------------

HalMemory::Out::Out()
{
}

// ----------------------------------------------------------------------

void Hal::freeSimulatedPin(void** pin)
{
    if (*pin != nullptr)
    {
        free(*pin);
        pin = nullptr;
    }
}

// ----------------------------------------------------------------------

Hal::Hal(Profiles::HalRequestProfile halRequestProfile) :
    mButtonNameToIdx(),
    mHalCout(&mDevNull),
    mStepMode(HandwheelStepmodes::Mode::STEP),
    mHalRequestProfile(halRequestProfile)
{
}

// ----------------------------------------------------------------------

Hal::~Hal()
{
    if (!mIsSimulationMode)
    {
        memory->~HalMemory();
        // documentation tells us to not free hal pins
        return;
    }

    if (memory == nullptr)
    {
        return;
    }

    freeSimulatedPin((void**)(&memory->in.axisXPosition));
    freeSimulatedPin((void**)(&memory->in.axisYPosition));
    freeSimulatedPin((void**)(&memory->in.axisZPosition));
    freeSimulatedPin((void**)(&memory->in.axisAPosition));
    freeSimulatedPin((void**)(&memory->in.axisBPosition));
    freeSimulatedPin((void**)(&memory->in.axisCPosition));

    freeSimulatedPin((void**)(&memory->in.axisXPositionRelative));
    freeSimulatedPin((void**)(&memory->in.axisYPositionRelative));
    freeSimulatedPin((void**)(&memory->in.axisZPositionRelative));
    freeSimulatedPin((void**)(&memory->in.axisAPositionRelative));
    freeSimulatedPin((void**)(&memory->in.axisBPositionRelative));
    freeSimulatedPin((void**)(&memory->in.axisCPositionRelative));

    freeSimulatedPin((void**)(&memory->in.stepgenXMaxVelocity));
    freeSimulatedPin((void**)(&memory->in.stepgenYMaxVelocity));
    freeSimulatedPin((void**)(&memory->in.stepgenZMaxVelocity));
    freeSimulatedPin((void**)(&memory->in.stepgenAMaxVelocity));
    freeSimulatedPin((void**)(&memory->in.stepgenBMaxVelocity));
    freeSimulatedPin((void**)(&memory->in.stepgenCMaxVelocity));

    freeSimulatedPin((void**)(&memory->in.stepgenXPositionScale));
    freeSimulatedPin((void**)(&memory->in.stepgenYPositionScale));
    freeSimulatedPin((void**)(&memory->in.stepgenZPositionScale));
    freeSimulatedPin((void**)(&memory->in.stepgenAPositionScale));
    freeSimulatedPin((void**)(&memory->in.stepgenBPositionScale));
    freeSimulatedPin((void**)(&memory->in.stepgenCPositionScale));

    freeSimulatedPin((void**)(&memory->in.spindleIsOn));
    freeSimulatedPin((void**)(&memory->in.spindleOverrideValue));
    freeSimulatedPin((void**)(&memory->in.spindleSpeedAbsRpm));

    freeSimulatedPin((void**)(&memory->in.feedSpeedUps));
    freeSimulatedPin((void**)(&memory->in.feedOverrideValue));
    freeSimulatedPin((void**)(&memory->in.feedOverrideMinValue));
    freeSimulatedPin((void**)(&memory->in.feedOverrideMaxValue));

    freeSimulatedPin((void**)(&memory->in.isProgramRunning));
    freeSimulatedPin((void**)(&memory->in.isProgramPaused));
    freeSimulatedPin((void**)(&memory->in.isProgramIdle));

    freeSimulatedPin((void**)(&memory->in.isModeAuto));
    freeSimulatedPin((void**)(&memory->in.isModeManual));
    freeSimulatedPin((void**)(&memory->in.isModeMdi));

    freeSimulatedPin((void**)(&memory->in.isEmergencyStop));

    freeSimulatedPin((void**)(&memory->in.isMachineOn));

    constexpr size_t pinsCount = sizeof(memory->out.button_pin) / sizeof(hal_bit_t * );
    for (size_t      idx       = 0; idx < pinsCount; idx++)
    {
        freeSimulatedPin((void**)(&memory->out.button_pin[idx]));
    }

    freeSimulatedPin((void**)(&memory->out.axisXJogCounts));
    freeSimulatedPin((void**)(&memory->out.axisYJogCounts));
    freeSimulatedPin((void**)(&memory->out.axisZJogCounts));
    freeSimulatedPin((void**)(&memory->out.axisAJogCounts));
    freeSimulatedPin((void**)(&memory->out.axisBJogCounts));
    freeSimulatedPin((void**)(&memory->out.axisCJogCounts));

    freeSimulatedPin((void**)(&memory->out.axisXJogEnable));
    freeSimulatedPin((void**)(&memory->out.axisYJogEnable));
    freeSimulatedPin((void**)(&memory->out.axisZJogEnable));
    freeSimulatedPin((void**)(&memory->out.axisAJogEnable));
    freeSimulatedPin((void**)(&memory->out.axisBJogEnable));
    freeSimulatedPin((void**)(&memory->out.axisCJogEnable));

    freeSimulatedPin((void**)(&memory->out.axisXJogScale));
    freeSimulatedPin((void**)(&memory->out.axisYJogScale));
    freeSimulatedPin((void**)(&memory->out.axisZJogScale));
    freeSimulatedPin((void**)(&memory->out.axisAJogScale));
    freeSimulatedPin((void**)(&memory->out.axisBJogScale));
    freeSimulatedPin((void**)(&memory->out.axisCJogScale));

    freeSimulatedPin((void**)(&memory->out.axisXSetVelocityMode));
    freeSimulatedPin((void**)(&memory->out.axisYSetVelocityMode));
    freeSimulatedPin((void**)(&memory->out.axisZSetVelocityMode));
    freeSimulatedPin((void**)(&memory->out.axisASetVelocityMode));
    freeSimulatedPin((void**)(&memory->out.axisBSetVelocityMode));
    freeSimulatedPin((void**)(&memory->out.axisCSetVelocityMode));

    freeSimulatedPin((void**)(&memory->out.feedValueSelected_0_001));
    freeSimulatedPin((void**)(&memory->out.feedValueSelected_0_01));
    freeSimulatedPin((void**)(&memory->out.feedValueSelected_0_1));
    freeSimulatedPin((void**)(&memory->out.feedValueSelected_1_0));
    freeSimulatedPin((void**)(&memory->out.feedValueSelected_60));
    freeSimulatedPin((void**)(&memory->out.feedValueSelected_100));
    freeSimulatedPin((void**)(&memory->out.feedValueSelected_lead));

    freeSimulatedPin((void**)(&memory->out.feedOverrideScale));
    freeSimulatedPin((void**)(&memory->out.feedOverrideCountEnable));
    freeSimulatedPin((void**)(&memory->out.feedOverrideDirectValue));
    freeSimulatedPin((void**)(&memory->out.feedOverrideCounts));
    freeSimulatedPin((void**)(&memory->out.feedOverrideDecrease));
    freeSimulatedPin((void**)(&memory->out.feedOverrideIncrease));

    freeSimulatedPin((void**)(&memory->out.spindleStart));
    freeSimulatedPin((void**)(&memory->out.spindleStop));
    freeSimulatedPin((void**)(&memory->out.spindleDoRunForward));
    freeSimulatedPin((void**)(&memory->out.spindleDoRunReverse));
    freeSimulatedPin((void**)(&memory->out.spindleDoDecrease));
    freeSimulatedPin((void**)(&memory->out.spindleDoIncrease));
    freeSimulatedPin((void**)(&memory->out.spindleOverrideDoDecrease));
    freeSimulatedPin((void**)(&memory->out.spindleOverrideDoIncrease));

    freeSimulatedPin((void**)(&memory->out.homeAll));

    freeSimulatedPin((void**)(&memory->out.jointXSelect));
    freeSimulatedPin((void**)(&memory->out.jointYSelect));
    freeSimulatedPin((void**)(&memory->out.jointZSelect));
    freeSimulatedPin((void**)(&memory->out.jointASelect));
    freeSimulatedPin((void**)(&memory->out.jointBSelect));
    freeSimulatedPin((void**)(&memory->out.jointCSelect));

    freeSimulatedPin((void**)(&memory->out.isPendantSleeping));
    freeSimulatedPin((void**)(&memory->out.isPendantConnected));

    freeSimulatedPin((void**)(&memory->out.doRunProgram));
    freeSimulatedPin((void**)(&memory->out.doPauseProgram));
    freeSimulatedPin((void**)(&memory->out.doResumeProgram));
    freeSimulatedPin((void**)(&memory->out.doStopProgram));

    freeSimulatedPin((void**)(&memory->out.doModeAuto));
    //freeSimulatedPin((void**)(&memory->out.doModeJoint));
    freeSimulatedPin((void**)(&memory->out.doModeManual));
    freeSimulatedPin((void**)(&memory->out.doModeMdi));

    freeSimulatedPin((void**)(&memory->out.doEmergencyStop));
    freeSimulatedPin((void**)(&memory->out.resetEmergencyStop));

    freeSimulatedPin((void**)(&memory->out.doMachineOn));
    freeSimulatedPin((void**)(&memory->out.doMachineOff));

    delete memory;
}

// ----------------------------------------------------------------------

int Hal::newSimulatedHalPin(char* pin_name, void** ptr, int s)
{
    *ptr = calloc(s, 1);
    assert(*ptr != nullptr);
    memset(*ptr, 0, s);
    return 0;
}

// ----------------------------------------------------------------------

int Hal::newHalFloat(hal_pin_dir_t direction, hal_float_t** ptr, int componentId, const char* fmt, ...)
{
    char    pin_name[256];
    va_list args;
    va_start(args, fmt);
    vsprintf(pin_name, fmt, args);
    va_end(args);

    assert(strlen(pin_name) < HAL_NAME_LEN);

    *mHalCout << "hal   float ";
    if (direction == HAL_OUT)
    {
        *mHalCout << "out ";
    }
    else
    {
        *mHalCout << "in  ";
    }
    *mHalCout << pin_name << "\n";

    assert(ptr != nullptr);
    assert(*ptr == nullptr);

    if (mIsSimulationMode)
    {
        return newSimulatedHalPin(pin_name, (void**)ptr, sizeof(hal_float_t));
    }
    else
    {
        int r = hal_pin_float_new(pin_name, direction, ptr, componentId);
        assert(r == 0);
        return r;
    }
}

// ----------------------------------------------------------------------

int Hal::newHalSigned32(hal_pin_dir_t direction, hal_s32_t** ptr, int componentId, const char* fmt, ...)
{
    char    pin_name[256];
    va_list args;
    va_start(args, fmt);
    vsprintf(pin_name, fmt, args);
    va_end(args);

    assert(strlen(pin_name) < HAL_NAME_LEN);

    *mHalCout << "hal   s32   ";
    if (direction == HAL_OUT)
    {
        *mHalCout << "out ";
    }
    else
    {
        *mHalCout << "in  ";
    }
    *mHalCout << pin_name << "\n";

    assert(ptr != nullptr);
    assert(*ptr == nullptr);

    if (mIsSimulationMode)
    {
        return newSimulatedHalPin(pin_name, (void**)ptr, sizeof(hal_s32_t));
    }
    else
    {
        int r = hal_pin_s32_new(pin_name, direction, ptr, componentId);
        assert(r == 0);
        return r;
    }
}

// ----------------------------------------------------------------------

int Hal::newHalUnsigned32(hal_pin_dir_t direction, hal_u32_t** ptr, int componentId, const char* fmt, ...)
{
    char    pin_name[256];
    va_list args;
    va_start(args, fmt);
    vsprintf(pin_name, fmt, args);
    va_end(args);

    assert(strlen(pin_name) < HAL_NAME_LEN);

    *mHalCout << "hal   u32   ";
    if (direction == HAL_OUT)
    {
        *mHalCout << "out ";
    }
    else
    {
        *mHalCout << "in  ";
    }
    *mHalCout << pin_name << "\n";

    assert(ptr != nullptr);
    assert(*ptr == nullptr);

    if (mIsSimulationMode)
    {
        return newSimulatedHalPin(pin_name, (void**)ptr, sizeof(hal_u32_t));
    }
    else
    {
        int r = hal_pin_u32_new(pin_name, direction, ptr, componentId);
        assert(r == 0);
        return r;
    }
}

// ----------------------------------------------------------------------

int Hal::newHalBit(hal_pin_dir_t direction, hal_bit_t** ptr, int componentId, const char* fmt, ...)
{
    char    pin_name[256];
    va_list args;
    va_start(args, fmt);
    vsprintf(pin_name, fmt, args);
    va_end(args);

    assert(strlen(pin_name) < HAL_NAME_LEN);

    *mHalCout << "hal   bit   ";
    if (direction == HAL_OUT)
    {
        *mHalCout << "out ";
    }
    else
    {
        *mHalCout << "in  ";
    }
    *mHalCout << pin_name << "\n";

    assert(ptr != nullptr);
    assert(*ptr == nullptr);

    if (mIsSimulationMode)
    {
        return newSimulatedHalPin(pin_name, (void**)ptr, sizeof(hal_bit_t));
    }
    else
    {
        int r = hal_pin_bit_new(pin_name, direction, ptr, componentId);
        assert(r == 0);
        return r;
    }
}

// ----------------------------------------------------------------------

bool Hal::isSimulationModeEnabled() const
{
    return mIsSimulationMode;
}

// ----------------------------------------------------------------------

void Hal::setSimulationMode(bool isSimulationMode)
{
    this->mIsSimulationMode = isSimulationMode;
}

// ----------------------------------------------------------------------

int Hal::getHalComponentId() const
{
    return mHalCompId;
}

// ----------------------------------------------------------------------

const char* Hal::getHalComponentName() const
{
    return mName;
}

// ----------------------------------------------------------------------

void Hal::init(const MetaButtonCodes* metaButtons, const KeyCodes& keyCodes)
{
    assert(!mIsInitialized);

    if (!mIsSimulationMode)
    {
        *mHalCout << "hal   initialize HAL component in HAL mode " << mName << " ... ";
        mHalCompId = hal_init(mName);
        if (mHalCompId <= 0)
        {
            std::cerr << "\nfailed to initialize HAL component " << mName << "\n";
            exit(EXIT_FAILURE);
        }
        *mHalCout << "ok\n" ;

        *mHalCout << "hal   initialize shared HAL memory for component id  " << mHalCompId << " ... ";
        memory = reinterpret_cast<HalMemory*>(hal_malloc(sizeof(HalMemory)));
        memory = new(memory) HalMemory();
    }
    else
    {
        *mHalCout << "hal   initialize simulated HAL memory " << " ... ";
        memory = new HalMemory();
    }

    if (memory == nullptr)
    {
        std::cerr << "failed to allocate HAL memory\n";
        exit(EXIT_FAILURE);
    }
    *mHalCout << "ok\n";

    // register all known xhc-whb04b-6 buttons
    for (size_t idx = 0; !((metaButtons[idx].key.code == keyCodes.Buttons.undefined.code) &&
                           (metaButtons[idx].modifier.code == keyCodes.Buttons.undefined.code)); idx++)
    {
        const char* buttonName = nullptr;
        if (&metaButtons[idx].modifier == &keyCodes.Buttons.undefined)
        {
            buttonName = metaButtons[idx].key.text;
        }
        else
        {
            buttonName = metaButtons[idx].key.altText;
        }

        mButtonNameToIdx[std::string(mComponentPrefix) + ".button." + std::string(buttonName)] = idx;
        newHalBit(HAL_OUT, &((memory->out.button_pin)[idx]), mHalCompId, "%s.button.%s", mComponentPrefix,
                  buttonName);
    }

    newHalSigned32(HAL_OUT, &(memory->out.axisXJogCounts), mHalCompId, "%s.axis.0.jog-counts", mComponentPrefix);
    newHalBit(HAL_OUT, &(memory->out.axisXJogEnable), mHalCompId, "%s.axis.0.jog-enable", mComponentPrefix);
    newHalFloat(HAL_OUT, &(memory->out.axisXJogScale), mHalCompId, "%s.axis.0.jog-scale", mComponentPrefix);
    newHalBit(HAL_OUT, &(memory->out.axisXSetVelocityMode), mHalCompId, "%s.axis.0.jog-vel-mode", mComponentPrefix);

    newHalSigned32(HAL_OUT, &(memory->out.axisYJogCounts), mHalCompId, "%s.axis.1.jog-counts", mComponentPrefix);
    newHalBit(HAL_OUT, &(memory->out.axisYJogEnable), mHalCompId, "%s.axis.1.jog-enable", mComponentPrefix);
    newHalFloat(HAL_OUT, &(memory->out.axisYJogScale), mHalCompId, "%s.axis.1.jog-scale", mComponentPrefix);
    newHalBit(HAL_OUT, &(memory->out.axisYSetVelocityMode), mHalCompId, "%s.axis.1.jog-vel-mode", mComponentPrefix);

    newHalSigned32(HAL_OUT, &(memory->out.axisZJogCounts), mHalCompId, "%s.axis.2.jog-counts", mComponentPrefix);
    newHalBit(HAL_OUT, &(memory->out.axisZJogEnable), mHalCompId, "%s.axis.2.jog-enable", mComponentPrefix);
    newHalFloat(HAL_OUT, &(memory->out.axisZJogScale), mHalCompId, "%s.axis.2.jog-scale", mComponentPrefix);
    newHalBit(HAL_OUT, &(memory->out.axisZSetVelocityMode), mHalCompId, "%s.axis.2.jog-vel-mode", mComponentPrefix);

    newHalSigned32(HAL_OUT, &(memory->out.axisAJogCounts), mHalCompId, "%s.axis.3.jog-counts", mComponentPrefix);
    newHalBit(HAL_OUT, &(memory->out.axisAJogEnable), mHalCompId, "%s.axis.3.jog-enable", mComponentPrefix);
    newHalFloat(HAL_OUT, &(memory->out.axisAJogScale), mHalCompId, "%s.axis.3.jog-scale", mComponentPrefix);
    newHalBit(HAL_OUT, &(memory->out.axisASetVelocityMode), mHalCompId, "%s.axis.3.jog-vel-mode", mComponentPrefix);

    newHalSigned32(HAL_OUT, &(memory->out.axisBJogCounts), mHalCompId, "%s.axis.4.jog-counts", mComponentPrefix);
    newHalBit(HAL_OUT, &(memory->out.axisBJogEnable), mHalCompId, "%s.axis.4.jog-enable", mComponentPrefix);
    newHalFloat(HAL_OUT, &(memory->out.axisBJogScale), mHalCompId, "%s.axis.4.jog-scale", mComponentPrefix);
    newHalBit(HAL_OUT, &(memory->out.axisBSetVelocityMode), mHalCompId, "%s.axis.4.jog-vel-mode", mComponentPrefix);

    newHalSigned32(HAL_OUT, &(memory->out.axisCJogCounts), mHalCompId, "%s.axis.5.jog-counts", mComponentPrefix);
    newHalBit(HAL_OUT, &(memory->out.axisCJogEnable), mHalCompId, "%s.axis.5.jog-enable", mComponentPrefix);
    newHalFloat(HAL_OUT, &(memory->out.axisCJogScale), mHalCompId, "%s.axis.5.jog-scale", mComponentPrefix);
    newHalBit(HAL_OUT, &(memory->out.axisCSetVelocityMode), mHalCompId, "%s.axis.5.jog-vel-mode", mComponentPrefix);

    newHalFloat(HAL_IN, &(memory->in.stepgenXMaxVelocity), mHalCompId, "%s.stepgen.00.maxvel", mComponentPrefix);
    newHalFloat(HAL_IN, &(memory->in.stepgenXPositionScale), mHalCompId, "%s.stepgen.00.position-scale",
                mComponentPrefix);

    newHalFloat(HAL_IN, &(memory->in.stepgenYMaxVelocity), mHalCompId, "%s.stepgen.01.maxvel", mComponentPrefix);
    newHalFloat(HAL_IN, &(memory->in.stepgenYPositionScale), mHalCompId, "%s.stepgen.01.position-scale",
                mComponentPrefix);

    newHalFloat(HAL_IN, &(memory->in.stepgenZMaxVelocity), mHalCompId, "%s.stepgen.02.maxvel", mComponentPrefix);
    newHalFloat(HAL_IN, &(memory->in.stepgenZPositionScale), mHalCompId, "%s.stepgen.02.position-scale",
                mComponentPrefix);

    newHalFloat(HAL_IN, &(memory->in.stepgenAMaxVelocity), mHalCompId, "%s.stepgen.03.maxvel", mComponentPrefix);
    newHalFloat(HAL_IN, &(memory->in.stepgenAPositionScale), mHalCompId, "%s.stepgen.03.position-scale",
                mComponentPrefix);

    newHalFloat(HAL_IN, &(memory->in.stepgenBMaxVelocity), mHalCompId, "%s.stepgen.04.maxvel", mComponentPrefix);
    newHalFloat(HAL_IN, &(memory->in.stepgenBPositionScale), mHalCompId, "%s.stepgen.04.position-scale",
                mComponentPrefix);

    newHalFloat(HAL_IN, &(memory->in.stepgenCMaxVelocity), mHalCompId, "%s.stepgen.05.maxvel", mComponentPrefix);
    newHalFloat(HAL_IN, &(memory->in.stepgenCPositionScale), mHalCompId, "%s.stepgen.05.position-scale",
                mComponentPrefix);

    newHalBit(HAL_OUT, &(memory->out.isPendantSleeping), mHalCompId, "%s.pendant.is-sleeping", mComponentPrefix);
    newHalBit(HAL_OUT, &(memory->out.isPendantConnected), mHalCompId, "%s.pendant.is-connected", mComponentPrefix);

    newHalFloat(HAL_IN, &(memory->in.axisXPosition), mHalCompId, "%s.halui.axis.0.pos-feedback", mComponentPrefix);
    newHalFloat(HAL_IN, &(memory->in.axisYPosition), mHalCompId, "%s.halui.axis.1.pos-feedback", mComponentPrefix);
    newHalFloat(HAL_IN, &(memory->in.axisZPosition), mHalCompId, "%s.halui.axis.2.pos-feedback", mComponentPrefix);
    newHalFloat(HAL_IN, &(memory->in.axisAPosition), mHalCompId, "%s.halui.axis.3.pos-feedback", mComponentPrefix);
    newHalFloat(HAL_IN, &(memory->in.axisBPosition), mHalCompId, "%s.halui.axis.4.pos-feedback", mComponentPrefix);
    newHalFloat(HAL_IN, &(memory->in.axisCPosition), mHalCompId, "%s.halui.axis.5.pos-feedback", mComponentPrefix);

    newHalFloat(HAL_IN, &(memory->in.axisXPositionRelative), mHalCompId, "%s.halui.axis.0.pos-relative",
                mComponentPrefix);
    newHalFloat(HAL_IN, &(memory->in.axisYPositionRelative), mHalCompId, "%s.halui.axis.1.pos-relative",
                mComponentPrefix);
    newHalFloat(HAL_IN, &(memory->in.axisZPositionRelative), mHalCompId, "%s.halui.axis.2.pos-relative",
                mComponentPrefix);
    newHalFloat(HAL_IN, &(memory->in.axisAPositionRelative), mHalCompId, "%s.halui.axis.3.pos-relative",
                mComponentPrefix);
    newHalFloat(HAL_IN, &(memory->in.axisBPositionRelative), mHalCompId, "%s.halui.axis.4.pos-relative",
                mComponentPrefix);
    newHalFloat(HAL_IN, &(memory->in.axisCPositionRelative), mHalCompId, "%s.halui.axis.5.pos-relative",
                mComponentPrefix);

    newHalBit(HAL_OUT, &(memory->out.feedValueSelected_0_001), mHalCompId, "%s.halui.feed.selected-0.001",
              mComponentPrefix);
    newHalBit(HAL_OUT, &(memory->out.feedValueSelected_0_01), mHalCompId, "%s.halui.feed.selected-0.01",
              mComponentPrefix);
    newHalBit(HAL_OUT, &(memory->out.feedValueSelected_0_1), mHalCompId, "%s.halui.feed.selected-0.1",
<<<<<<< HEAD
              mComponentPrefix);
    newHalBit(HAL_OUT, &(memory->out.feedValueSelected_1_0), mHalCompId, "%s.halui.feed.selected-1.0",
              mComponentPrefix);
    newHalBit(HAL_OUT, &(memory->out.feedValueSelected_60), mHalCompId, "%s.halui.feed.selected-60",
              mComponentPrefix);
=======
              mComponentPrefix);
    newHalBit(HAL_OUT, &(memory->out.feedValueSelected_1_0), mHalCompId, "%s.halui.feed.selected-1.0",
              mComponentPrefix);
    newHalBit(HAL_OUT, &(memory->out.feedValueSelected_60), mHalCompId, "%s.halui.feed.selected-60",
              mComponentPrefix);
>>>>>>> 08d4e32d
    newHalBit(HAL_OUT, &(memory->out.feedValueSelected_100), mHalCompId, "%s.halui.feed.selected-100",
              mComponentPrefix);
    newHalBit(HAL_OUT, &(memory->out.feedValueSelected_lead), mHalCompId, "%s.halui.feed.selected-lead",
              mComponentPrefix);

    newHalFloat(HAL_OUT, &(memory->out.feedOverrideScale), mHalCompId, "%s.halui.feed-override.scale",
                mComponentPrefix);
    newHalBit(HAL_OUT, &(memory->out.feedOverrideDirectValue), mHalCompId, "%s.halui.feed-override.direct-val",
              mComponentPrefix);
    newHalBit(HAL_OUT, &(memory->out.feedOverrideCountEnable), mHalCompId, "%s.halui.feed-override.count-enable",
              mComponentPrefix);
    newHalFloat(HAL_IN, &(memory->in.feedOverrideValue), mHalCompId, "%s.halui.feed-override.value", mComponentPrefix);
    newHalFloat(HAL_IN, &(memory->in.feedOverrideMinValue), mHalCompId, "%s.halui.feed-override.min-value",
                mComponentPrefix);
    newHalFloat(HAL_IN, &(memory->in.feedOverrideMaxValue), mHalCompId, "%s.halui.feed-override.max-value",
                mComponentPrefix);
    newHalSigned32(HAL_OUT, &(memory->out.feedOverrideCounts), mHalCompId, "%s.halui.feed-override.counts",
                   mComponentPrefix);
    newHalBit(HAL_OUT, &(memory->out.feedOverrideDecrease), mHalCompId, "%s.halui.feed-override.decrease",
              mComponentPrefix);
    newHalBit(HAL_OUT, &(memory->out.feedOverrideIncrease), mHalCompId, "%s.halui.feed-override.increase",
              mComponentPrefix);
    newHalFloat(HAL_IN, &(memory->in.feedSpeedUps), mHalCompId, "%s.motion.current-vel", mComponentPrefix);

    newHalFloat(HAL_IN, &(memory->in.spindleOverrideValue), mHalCompId, "%s.halui.spindle-override.value",
                mComponentPrefix);
    newHalFloat(HAL_IN, &(memory->in.spindleSpeedAbsRpm), mHalCompId, "%s.motion.spindle-speed-abs", mComponentPrefix);

    newHalBit(HAL_OUT, &(memory->out.spindleDoIncrease), mHalCompId, "%s.halui.spindle.increase", mComponentPrefix);
    newHalBit(HAL_OUT, &(memory->out.spindleDoDecrease), mHalCompId, "%s.halui.spindle.decrease", mComponentPrefix);
    newHalBit(HAL_OUT, &(memory->out.spindleOverrideDoIncrease), mHalCompId, "%s.halui.spindle-override.increase",
              mComponentPrefix);
    newHalBit(HAL_OUT, &(memory->out.spindleOverrideDoDecrease), mHalCompId, "%s.halui.spindle-override.decrease",
              mComponentPrefix);
    newHalBit(HAL_OUT, &(memory->out.spindleStart), mHalCompId, "%s.halui.spindle.start", mComponentPrefix);
    newHalBit(HAL_IN, &(memory->in.spindleIsOn), mHalCompId, "%s.halui.spindle.is-on", mComponentPrefix);
    newHalBit(HAL_OUT, &(memory->out.spindleStop), mHalCompId, "%s.halui.spindle.stop", mComponentPrefix);
    newHalBit(HAL_OUT, &(memory->out.spindleDoRunForward), mHalCompId, "%s.halui.spindle.forward", mComponentPrefix);
    newHalBit(HAL_OUT, &(memory->out.spindleDoRunReverse), mHalCompId, "%s.halui.spindle.reverse", mComponentPrefix);

    newHalBit(HAL_OUT, &(memory->out.doEmergencyStop), mHalCompId, "%s.halui.estop.activate", mComponentPrefix);
    newHalBit(HAL_IN, &(memory->in.isEmergencyStop), mHalCompId, "%s.halui.estop.is-activated", mComponentPrefix);
    newHalBit(HAL_OUT, &(memory->out.resetEmergencyStop), mHalCompId, "%s.halui.estop.reset", mComponentPrefix);

    newHalBit(HAL_IN, &(memory->in.isMachineOn), mHalCompId, "%s.halui.machine.is-on", mComponentPrefix);
    newHalBit(HAL_OUT, &(memory->out.doMachineOn), mHalCompId, "%s.halui.machine.on", mComponentPrefix);
    newHalBit(HAL_OUT, &(memory->out.doMachineOff), mHalCompId, "%s.halui.machine.off", mComponentPrefix);

    newHalBit(HAL_IN, &(memory->in.isProgramIdle), mHalCompId, "%s.halui.program.is-idle", mComponentPrefix);
    newHalBit(HAL_IN, &(memory->in.isProgramPaused), mHalCompId, "%s.halui.program.is-paused", mComponentPrefix);
    newHalBit(HAL_IN, &(memory->in.isProgramRunning), mHalCompId, "%s.halui.program.is-running", mComponentPrefix);
    newHalBit(HAL_OUT, &(memory->out.doResumeProgram), mHalCompId, "%s.halui.program.resume", mComponentPrefix);
    newHalBit(HAL_OUT, &(memory->out.doPauseProgram), mHalCompId, "%s.halui.program.pause", mComponentPrefix);
    newHalBit(HAL_OUT, &(memory->out.doRunProgram), mHalCompId, "%s.halui.program.run", mComponentPrefix);
    newHalBit(HAL_OUT, &(memory->out.doStopProgram), mHalCompId, "%s.halui.program.stop", mComponentPrefix);

    newHalBit(HAL_IN, &(memory->in.isModeAuto), mHalCompId, "%s.halui.mode.is-auto", mComponentPrefix);
    newHalBit(HAL_IN, &(memory->in.isModeManual), mHalCompId, "%s.halui.mode.is-manual", mComponentPrefix);
    newHalBit(HAL_IN, &(memory->in.isModeMdi), mHalCompId, "%s.halui.mode.is-mdi", mComponentPrefix);
    newHalBit(HAL_OUT, &(memory->out.doModeAuto), mHalCompId, "%s.halui.mode.auto", mComponentPrefix);
    newHalBit(HAL_OUT, &(memory->out.doModeManual), mHalCompId, "%s.halui.mode.manual", mComponentPrefix);
    newHalBit(HAL_OUT, &(memory->out.doModeMdi), mHalCompId, "%s.halui.mode.mdi", mComponentPrefix);

    newHalBit(HAL_OUT, &(memory->out.jointXSelect), mHalCompId, "%s.halui.joint.x.select", mComponentPrefix);
    newHalBit(HAL_OUT, &(memory->out.jointYSelect), mHalCompId, "%s.halui.joint.y.select", mComponentPrefix);
    newHalBit(HAL_OUT, &(memory->out.jointZSelect), mHalCompId, "%s.halui.joint.z.select", mComponentPrefix);
    newHalBit(HAL_OUT, &(memory->out.jointASelect), mHalCompId, "%s.halui.joint.a.select", mComponentPrefix);
    newHalBit(HAL_OUT, &(memory->out.jointBSelect), mHalCompId, "%s.halui.joint.b.select", mComponentPrefix);
    newHalBit(HAL_OUT, &(memory->out.jointCSelect), mHalCompId, "%s.halui.joint.c.select", mComponentPrefix);

    newHalBit(HAL_OUT, &(memory->out.homeAll), mHalCompId, "%s.halui.home-all", mComponentPrefix);
    mIsInitialized = true;
}

// ----------------------------------------------------------------------

bool Hal::isInitialized()
{
    return mIsInitialized;
}

// ----------------------------------------------------------------------

hal_float_t Hal::getAxisXPosition(bool absolute) const
{
    if (absolute)
    {
        return *memory->in.axisXPosition;
    }
    return *memory->in.axisXPositionRelative;
}

// ----------------------------------------------------------------------

hal_float_t Hal::getAxisYPosition(bool absolute) const
{
    if (absolute)
    {
        return *memory->in.axisYPosition;
    }
    return *memory->in.axisYPositionRelative;
}

// ----------------------------------------------------------------------

hal_float_t Hal::getAxisZPosition(bool absolute) const
{
    if (absolute)
    {
        return *memory->in.axisZPosition;
    }
    return *memory->in.axisZPositionRelative;
}

// ----------------------------------------------------------------------

hal_float_t Hal::getAxisAPosition(bool absolute) const
{
    if (absolute)
    {
        return *memory->in.axisAPosition;
    }
    return *memory->in.axisAPositionRelative;
}

// ----------------------------------------------------------------------

hal_float_t Hal::getAxisBPosition(bool absolute) const
{
    if (absolute)
    {
        return *memory->in.axisBPosition;
    }
    return *memory->in.axisBPositionRelative;
}

// ----------------------------------------------------------------------

hal_float_t Hal::getAxisCPosition(bool absolute) const
{
    if (absolute)
    {
        return *memory->in.axisCPosition;
    }
    return *memory->in.axisCPositionRelative;
}


// ----------------------------------------------------------------------

void Hal::enableVerbose(bool enable)
{
    if (enable)
    {
        mHalCout = &std::cout;
    }
    else
    {
        mHalCout = &mDevNull;
    }
}

// ----------------------------------------------------------------------

void Hal::setNoAxisActive(bool enabled)
{
    *mHalCout << "hal   OFF no axis active\n";
}

// ----------------------------------------------------------------------

void Hal::setAxisXActive(bool enabled)
{
    *memory->out.jointXSelect   = enabled;
    *memory->out.axisXJogEnable = enabled;
    *mHalCout << "hal   X axis active\n";
}

// ----------------------------------------------------------------------

void Hal::setAxisYActive(bool enabled)
{
    *memory->out.jointYSelect   = enabled;
    *memory->out.axisYJogEnable = enabled;
    *mHalCout << "hal   Y axis active\n";
}

// ----------------------------------------------------------------------

void Hal::setAxisZActive(bool enabled)
{
    *memory->out.jointZSelect   = enabled;
    *memory->out.axisZJogEnable = enabled;
    *mHalCout << "hal   Z axis active\n";
}

// ---4-------------------------------------------------------------------

void Hal::setAxisAActive(bool enabled)
{
    *memory->out.jointASelect   = enabled;
    *memory->out.axisAJogEnable = enabled;
    *mHalCout << "hal   A axis active\n";
}

// ----------------------------------------------------------------------

void Hal::setAxisBActive(bool enabled)
{
    *memory->out.jointBSelect   = enabled;
    *memory->out.axisBJogEnable = enabled;
    *mHalCout << "hal   B axis active\n";
}

// ----------------------------------------------------------------------

void Hal::setAxisCActive(bool enabled)
{
    *memory->out.jointCSelect   = enabled;
    *memory->out.axisCJogEnable = enabled;
    *mHalCout << "hal   C axis active\n";
}

// ----------------------------------------------------------------------

void Hal::setStepSize(const hal_float_t& stepSize)
{
    *memory->out.axisXJogScale = stepSize;
    *memory->out.axisYJogScale = stepSize;
    *memory->out.axisZJogScale = stepSize;
    *memory->out.axisAJogScale = stepSize;
    *memory->out.axisBJogScale = stepSize;
    *memory->out.axisCJogScale = stepSize;
    *mHalCout << "hal   step size " << stepSize << "\n";
}

// ----------------------------------------------------------------------

void Hal::setLead()
{
    std::ios init(NULL);
    init.copyfmt(*mHalCout);
    *mHalCout << "hal   feed rate Lead\n";
    mHalCout->copyfmt(init);
}

// ----------------------------------------------------------------------

void Hal::setReset(bool enabled)
{
    if (*memory->in.isMachineOn)
    { // disable machine
        clearStartResumeProgramStates();
        *memory->out.doMachineOff = true;
    }
    else
    { // enable machine
        *memory->out.doMachineOn = true;
    }

    if (!enabled)
    {
        *memory->out.doMachineOff = false;
        *memory->out.doMachineOn  = false;
    }
    setPin(enabled, KeyCodes::Buttons.reset.text);
}

// ----------------------------------------------------------------------

void Hal::setStop(bool enabled)
{
    clearStartResumeProgramStates();
    *memory->out.doStopProgram = enabled;
    setPin(enabled, KeyCodes::Buttons.stop.text);
}

// ----------------------------------------------------------------------

void Hal::setStart(bool enabled)
{
    if (requestAutoMode(enabled))
    {
        if (enabled)
        {
            toggleStartResumeProgram();
        }
        setPin(enabled, KeyCodes::Buttons.start.text);
    }

    if (!enabled)
    {
        setPin(enabled, KeyCodes::Buttons.start.text);
    }
}

// ----------------------------------------------------------------------

bool Hal::getIsMachineOn() const
{
    return *memory->in.isMachineOn;
}

// ----------------------------------------------------------------------

void Hal::setIsPendantSleeping(bool isSleeping)
{
    *memory->out.isPendantSleeping = isSleeping;
}

// ----------------------------------------------------------------------

bool Hal::getIsPendantSleeping() const
{
    return *memory->out.isPendantSleeping;
}

// ----------------------------------------------------------------------

void Hal::setIsPendantConnected(bool isSleeping)
{
    *memory->out.isPendantConnected = isSleeping;
}

// ----------------------------------------------------------------------

bool Hal::getIsPendantConnected() const
{
    return *memory->out.isPendantConnected;
}

// ----------------------------------------------------------------------

void Hal::clearStartResumeProgramStates()
{
    *memory->out.doModeAuto      = false;
    *memory->out.doPauseProgram  = false;
    *memory->out.doRunProgram    = false;
    *memory->out.doResumeProgram = false;
}

// ----------------------------------------------------------------------

void Hal::toggleStartResumeProgram()
{
    if (*memory->in.isProgramPaused)
    {
        *memory->out.doPauseProgram  = false;
        *memory->out.doRunProgram    = false;
        *memory->out.doResumeProgram = true;
    }
    if (*memory->in.isProgramRunning)
    {
        *memory->out.doPauseProgram  = true;
        *memory->out.doRunProgram    = false;
        *memory->out.doResumeProgram = false;
    }
    if (*memory->in.isProgramIdle)
    {
        *memory->out.doPauseProgram  = false;
        *memory->out.doRunProgram    = true;
        *memory->out.doResumeProgram = false;
    }
}

// ----------------------------------------------------------------------

void Hal::setFeedPlus(bool enabled)
{
    *memory->out.feedOverrideIncrease = enabled;
    setPin(enabled, KeyCodes::Buttons.feed_plus.text);
}

// ----------------------------------------------------------------------

void Hal::setFeedMinus(bool enabled)
{
    *memory->out.feedOverrideDecrease = enabled;
    setPin(enabled, KeyCodes::Buttons.feed_minus.text);
}

// ----------------------------------------------------------------------

void Hal::setFeedOverrideCountEnable(bool enabled)
{
    *memory->out.feedOverrideCountEnable = enabled;
}

// ----------------------------------------------------------------------

void Hal::setFeedOverrideDirectValue(bool enabled)
{
    *memory->out.feedOverrideDirectValue = enabled;
}

// ----------------------------------------------------------------------

hal_float_t Hal::getFeedOverrideValue() const
{
    return *memory->in.feedOverrideValue;
}

// ----------------------------------------------------------------------

hal_float_t Hal::getFeedOverrideMinValue() const
{
    return *memory->in.feedOverrideMinValue;
}

// ----------------------------------------------------------------------

hal_float_t Hal::getFeedOverrideMaxValue() const
{
    return *memory->in.feedOverrideMaxValue;
}

// ----------------------------------------------------------------------

void Hal::setFeedOverrideCounts(hal_s32_t counts)
{
    *memory->out.feedOverrideCounts = counts;
}

// ----------------------------------------------------------------------

void Hal::setFeedValueSelected0_001(bool selected)
{
    *memory->out.feedValueSelected_0_001 = selected;
}

// ----------------------------------------------------------------------

void Hal::setFeedValueSelected0_01(bool selected)
{
    *memory->out.feedValueSelected_0_01 = selected;
}

// ----------------------------------------------------------------------

void Hal::setFeedValueSelected0_1(bool selected)
{
    *memory->out.feedValueSelected_0_1 = selected;
}

// ----------------------------------------------------------------------

void Hal::setFeedValueSelected1_0(bool selected)
{
    *memory->out.feedValueSelected_1_0 = selected;
}

// ----------------------------------------------------------------------

void Hal::setFeedValueSelected60(bool selected)
{
    *memory->out.feedValueSelected_60 = selected;
}

// ----------------------------------------------------------------------

void Hal::setFeedValueSelected100(bool selected)
{
    *memory->out.feedValueSelected_100 = selected;
}

// ----------------------------------------------------------------------

void Hal::setFeedValueSelectedLead(bool selected)
{
    *memory->out.feedValueSelected_lead = selected;
}

// ----------------------------------------------------------------------

void Hal::setFeedOverrideScale(hal_float_t scale)
{
    *memory->out.feedOverrideScale = scale;
}

// ----------------------------------------------------------------------

hal_float_t Hal::getSpindleSpeedAbsRpm() const
{
    return *memory->in.spindleSpeedAbsRpm;
}

// ----------------------------------------------------------------------

hal_float_t Hal::getFeedUps() const
{
    return *memory->in.feedSpeedUps;
}

// ----------------------------------------------------------------------

void Hal::setSpindlePlus(bool enabled)
{
    if (enabled)
    {
        *memory->out.spindleOverrideDoIncrease = true;
    }
    else
    {
        *memory->out.spindleOverrideDoIncrease = false;
    }
    setPin(enabled, KeyCodes::Buttons.spindle_plus.text);
}

// ----------------------------------------------------------------------

void Hal::setSpindleMinus(bool enabled)
{
    if (enabled)
    {
        *memory->out.spindleOverrideDoDecrease = true;
    }
    else
    {
        *memory->out.spindleOverrideDoDecrease = false;
    }
    setPin(enabled, KeyCodes::Buttons.spindle_minus.text);
}

// ----------------------------------------------------------------------

/**
 * Requests machine to go home home.
 * The task is performed via MDI command.
 */
void Hal::requestMachineGoHome(bool enabled)
{
    if (requestMdiMode(enabled))
    {
        if (enabled)
        {
            setPin(enabled, KeyCodes::Buttons.machine_home.text);
        }
    }

    if (!enabled)
    {
        setPin(enabled, KeyCodes::Buttons.machine_home.text);
    }
}

// ----------------------------------------------------------------------

/**
 * Sends machine to safe Z position.
 * The task is performed via MDI code.
 */
void Hal::setSafeZ(bool enabled)
{
    if (requestMdiMode(enabled))
    {
        if (enabled)
        {
            setPin(enabled, KeyCodes::Buttons.safe_z.text);
        }
    }

    if (!enabled)
    {
        setPin(enabled, KeyCodes::Buttons.safe_z.text);
    }
}

// ----------------------------------------------------------------------

/**
 * Sends machine to workpiece home position.
 * The task is performed via MDI code.
 */
void Hal::setWorkpieceHome(bool enabled)
{
    if (requestMdiMode(enabled))
    {
        if (enabled)
        {
            setPin(enabled, KeyCodes::Buttons.workpiece_home.text);
        }
    }

    if (!enabled)
    {
        setPin(enabled, KeyCodes::Buttons.workpiece_home.text);
    }
}

// ----------------------------------------------------------------------

void Hal::toggleSpindleDirection(bool isButtonPressed)
{
    if (isButtonPressed)
    {
        mIsSpindleDirectionForward = !mIsSpindleDirectionForward;
    }

    // on running spindle update direction immediately
    if (*memory->in.spindleIsOn)
    {
        if (isButtonPressed)
        {
            if (mIsSpindleDirectionForward)
            {
                *memory->out.spindleDoRunForward = true;
            }
            else
            {
                *memory->out.spindleDoRunReverse = true;
            }
        }
        else
        {
            *memory->out.spindleDoRunForward = false;
            *memory->out.spindleDoRunReverse = false;
        }
    }
}

// ----------------------------------------------------------------------

void Hal::toggleSpindleOnOff(bool isButtonPressed)
{
    if (isButtonPressed)
    {
        if (*memory->in.spindleIsOn)
        {
            // on spindle stop
            *memory->out.spindleStop = true;
        }
        else
        {
            // on spindle start
            if (mIsSpindleDirectionForward)
            {
                *memory->out.spindleDoRunForward = true;
            }
            else
            {
                *memory->out.spindleDoRunReverse = true;
            }
            *memory->out.spindleStart = true;
        }
    }
    else
    {
        // on button released
        *memory->out.spindleStart        = false;
        *memory->out.spindleStop         = false;
        *memory->out.spindleDoRunForward = false;
        *memory->out.spindleDoRunReverse = false;
    }
    setPin(isButtonPressed, KeyCodes::Buttons.spindle_on_off.text);
}

// ----------------------------------------------------------------------

/**
 * Puts machine into probing mode for Z axis.
 * The task is performed via MDI code.
 */
void Hal::setProbeZ(bool enabled)
{
    if (requestMdiMode(enabled))
    {
        if (enabled)
        {
            setPin(enabled, KeyCodes::Buttons.probe_z.text);
        }
    }

    if (!enabled)
    {
        setPin(enabled, KeyCodes::Buttons.probe_z.text);
    }
}

// ----------------------------------------------------------------------

void Hal::setContinuousMode(bool enabled)
{
    if (enabled)
    {
        *memory->out.axisXSetVelocityMode = true;
        *memory->out.axisYSetVelocityMode = true;
        *memory->out.axisZSetVelocityMode = true;
        *memory->out.axisASetVelocityMode = true;
        *memory->out.axisBSetVelocityMode = true;
        *memory->out.axisCSetVelocityMode = true;
        *mHalCout << "hal   step mode is continuous\n";
    }
    setPin(enabled, KeyCodes::Buttons.manual_pulse_generator.text);
}

// ----------------------------------------------------------------------

void Hal::setStepMode(bool enabled)
{
    if (enabled)
    {
        *memory->out.axisXSetVelocityMode = false;
        *memory->out.axisYSetVelocityMode = false;
        *memory->out.axisZSetVelocityMode = false;
        *memory->out.axisASetVelocityMode = false;
        *memory->out.axisBSetVelocityMode = false;
        *memory->out.axisCSetVelocityMode = false;
        *mHalCout << "hal   step mode is step\n";
    }
    setPin(enabled, KeyCodes::Buttons.step_continuous.text);
}

// ----------------------------------------------------------------------

void Hal::setMacro1(bool enabled)
{
    setPin(enabled, KeyCodes::Buttons.feed_plus.altText);
}

// ----------------------------------------------------------------------

void Hal::setMacro2(bool enabled)
{
    setPin(enabled, KeyCodes::Buttons.feed_minus.altText);
}

// ----------------------------------------------------------------------

void Hal::setMacro3(bool enabled)
{
    if (enabled)
    {
        if (*memory->in.spindleIsOn)
        {
            *memory->out.spindleDoIncrease = true;
        }
    }
    else
    {
        *memory->out.spindleDoIncrease = false;
    }
    setPin(enabled, KeyCodes::Buttons.spindle_plus.altText);
}

// ----------------------------------------------------------------------

void Hal::setMacro4(bool enabled)
{
    if (enabled)
    {
        if (*memory->in.spindleIsOn)
        {
            *memory->out.spindleDoDecrease = true;
        }
    }
    else
    {
        *memory->out.spindleDoDecrease = false;
    }
    setPin(enabled, KeyCodes::Buttons.spindle_minus.altText);
}

// ----------------------------------------------------------------------

void Hal::setMacro5(bool enabled)
{
    setPin(enabled, KeyCodes::Buttons.machine_home.altText);
}

// ----------------------------------------------------------------------

void Hal::setMacro6(bool enabled)
{
    setPin(enabled, KeyCodes::Buttons.safe_z.altText);
}

// ----------------------------------------------------------------------

void Hal::setMacro7(bool enabled)
{
    setPin(enabled, KeyCodes::Buttons.workpiece_home.altText);
}

// ----------------------------------------------------------------------

void Hal::setMacro8(bool enabled)
{
    setPin(enabled, KeyCodes::Buttons.spindle_on_off.altText);
}

// ----------------------------------------------------------------------

void Hal::setMacro9(bool enabled)
{
    setPin(enabled, KeyCodes::Buttons.probe_z.altText);
}

// ----------------------------------------------------------------------

void Hal::requestMachineHomingAll(bool isRisingEdge)
{
    if (requestManualMode(isRisingEdge))
    {
        if (isRisingEdge)
        {
            *memory->out.homeAll = isRisingEdge;
        }
    }

    if (!isRisingEdge)
    {
      *memory->out.homeAll = isRisingEdge;
    }
}

// ----------------------------------------------------------------------

void Hal::setMacro10(bool enabled)
{
    setPin(enabled, KeyCodes::Buttons.macro10.text);
}

// ----------------------------------------------------------------------

void Hal::setMacro11(bool enabled)
{
    setPin(enabled, KeyCodes::Buttons.reset.altText);
}

// ----------------------------------------------------------------------

void Hal::setMacro12(bool enabled)
{
    setPin(enabled, KeyCodes::Buttons.stop.altText);
}

// ----------------------------------------------------------------------

void Hal::setMacro13(bool enabled)
{
    setPin(enabled, KeyCodes::Buttons.start.altText);
}

// ----------------------------------------------------------------------

void Hal::setMacro14(bool enabled)
{
    setPin(enabled, KeyCodes::Buttons.macro10.altText);
}

// ----------------------------------------------------------------------

void Hal::setMacro15(bool enabled)
{
    setPin(enabled, KeyCodes::Buttons.manual_pulse_generator.altText);
}

// ----------------------------------------------------------------------

void Hal::setMacro16(bool enabled)
{
    setPin(enabled, KeyCodes::Buttons.step_continuous.altText);
}

// ----------------------------------------------------------------------

void Hal::setPin(bool enabled, size_t pinNumber, const char* pinName)
{
    *mHalCout << "hal   " << pinName << ((enabled) ? " enabled" : " disabled") << " (pin # " << pinNumber << ")\n";
    *(memory->out.button_pin[pinNumber]) = enabled;
}

// ----------------------------------------------------------------------

void Hal::setPin(bool enabled, const char* pinName)
{
    std::string fullyQualifiedPinName = std::string(mComponentPrefix) + ".button." + pinName;
    assert(mButtonNameToIdx.find(fullyQualifiedPinName) != mButtonNameToIdx.end());
    size_t pinNumber = mButtonNameToIdx[fullyQualifiedPinName];
    setPin(enabled, pinNumber, pinName);
}

// ----------------------------------------------------------------------

void Hal::setJogCounts(const HandWheelCounters& counters)
{
    if (counters.isLeadCounterActive())
    {
        *memory->out.feedOverrideCounts = counters.counts(HandWheelCounters::CounterNameToIndex::LEAD);
    }
    else
    {
        requestManualMode(true);
        *memory->out.axisXJogCounts = counters.counts(HandWheelCounters::CounterNameToIndex::AXIS_X);
        *memory->out.axisYJogCounts = counters.counts(HandWheelCounters::CounterNameToIndex::AXIS_Y);
        *memory->out.axisZJogCounts = counters.counts(HandWheelCounters::CounterNameToIndex::AXIS_Z);
        *memory->out.axisAJogCounts = counters.counts(HandWheelCounters::CounterNameToIndex::AXIS_A);
        *memory->out.axisBJogCounts = counters.counts(HandWheelCounters::CounterNameToIndex::AXIS_B);
        *memory->out.axisCJogCounts = counters.counts(HandWheelCounters::CounterNameToIndex::AXIS_C);
        requestManualMode(false);
    }
}

// ----------------------------------------------------------------------


void Hal::setFunction(bool enabled)
{
    setPin(enabled, KeyCodes::Buttons.function.text);
}

// ----------------------------------------------------------------------

bool Hal::requestAutoMode(bool isRisingEdge)
{
    return requestMode(isRisingEdge, memory->out.doModeAuto, memory->in.isModeAuto);
}

// ----------------------------------------------------------------------

bool Hal::requestManualMode(bool isRisingEdge)
{
    return requestMode(isRisingEdge, memory->out.doModeManual, memory->in.isModeManual);
}

// ----------------------------------------------------------------------

/**
 * MDI mode is usually to be requested before an MDI code is executed.
 */
bool Hal::requestMdiMode(bool isRisingEdge)
{
    return requestMode(isRisingEdge, memory->out.doModeMdi, memory->in.isModeMdi);
}

// ----------------------------------------------------------------------

bool Hal::requestMode(bool isRisingEdge, hal_bit_t *requestPin, hal_bit_t * modeFeedbackPin)
{
    if (isRisingEdge)
    {
        if (true == *modeFeedbackPin)
        {
            // shortcut for mode request which is already active
            return true;
        }
        // request mode
        *requestPin = true;
        usleep(mHalRequestProfile.mode.holdMs * 1000);
        *requestPin = false;
        usleep(mHalRequestProfile.mode.spaceMs * 1000);
        return waitForRequestedMode(modeFeedbackPin);
    }
    else
    {
      // on button released always clear request
      *requestPin = false;
      return false;
    }

    return false;
}

// ----------------------------------------------------------------------

bool Hal::waitForRequestedMode(volatile hal_bit_t * condition)
{
    if(mIsSimulationMode)
    {
        return true;
    }

    useconds_t   timeoutMs   = mHalRequestProfile.mode.modeCheckLoopTimeoutMs;
    unsigned int maxTimeouts = mHalRequestProfile.mode.modeCheckLoops;
    unsigned int timeouts    = maxTimeouts;

    do
    {
        if (false == *condition)
        {
            usleep(timeoutMs * 1000);
        }
        else
        {
            return true;
        }
    } while ((false == *condition) && (--timeouts) > 0);

    if (false == *condition)
    {
        auto delay = (maxTimeouts - timeouts) * timeoutMs;
        std::cerr << "hal   failed to wait for reqested mode. waited " << delay << "ms\n";
        return false;
    }
    else
    {
        return true;
    }

    return false;
}

// ----------------------------------------------------------------------

void Hal::spindleIncrease(int8_t count)
{
    std::cout << " spindleIncrease\n";
    spindleSpeedToggle(count, true);
}

// ----------------------------------------------------------------------

void Hal::spindleDecrease(int8_t count)
{
     std::cout << " spindleDecrease\n";
    spindleSpeedToggle(count, false);
}

// ----------------------------------------------------------------------

void Hal::spindleSpeedToggle(int8_t count, bool increase)
{
    hal_bit_t* spindlePin = memory->out.spindleDoIncrease;
    if (!increase)
    {
        spindlePin = memory->out.spindleDoDecrease;
    }

    for (; count > 0; --count)
    {
        auto holdMs = mHalRequestProfile.spindle.holdMs;
        auto spaceMs = mHalRequestProfile.spindle.spaceMs;

        *spindlePin = true;
        usleep(holdMs * 1000);

        *spindlePin = false;
        usleep(spaceMs * 1000);
    }
}

// ----------------------------------------------------------------------

void Hal::toggleSpindleIncrease()
{
    if (*memory->out.spindleDoIncrease)
    {
        *memory->out.spindleDoIncrease = false;
    }
    else
    {
        *memory->out.spindleDoIncrease = true;
    }
}

// ----------------------------------------------------------------------

void Hal::toggleSpindleDecrease()
{
    if (*memory->out.spindleDoDecrease)
    {
        *memory->out.spindleDoDecrease = false;
    }
    else
    {
        *memory->out.spindleDoDecrease = true;
    }
}

}<|MERGE_RESOLUTION|>--- conflicted
+++ resolved
@@ -561,19 +561,13 @@
     newHalBit(HAL_OUT, &(memory->out.feedValueSelected_0_01), mHalCompId, "%s.halui.feed.selected-0.01",
               mComponentPrefix);
     newHalBit(HAL_OUT, &(memory->out.feedValueSelected_0_1), mHalCompId, "%s.halui.feed.selected-0.1",
-<<<<<<< HEAD
+
               mComponentPrefix);
     newHalBit(HAL_OUT, &(memory->out.feedValueSelected_1_0), mHalCompId, "%s.halui.feed.selected-1.0",
               mComponentPrefix);
     newHalBit(HAL_OUT, &(memory->out.feedValueSelected_60), mHalCompId, "%s.halui.feed.selected-60",
               mComponentPrefix);
-=======
-              mComponentPrefix);
-    newHalBit(HAL_OUT, &(memory->out.feedValueSelected_1_0), mHalCompId, "%s.halui.feed.selected-1.0",
-              mComponentPrefix);
-    newHalBit(HAL_OUT, &(memory->out.feedValueSelected_60), mHalCompId, "%s.halui.feed.selected-60",
-              mComponentPrefix);
->>>>>>> 08d4e32d
+
     newHalBit(HAL_OUT, &(memory->out.feedValueSelected_100), mHalCompId, "%s.halui.feed.selected-100",
               mComponentPrefix);
     newHalBit(HAL_OUT, &(memory->out.feedValueSelected_lead), mHalCompId, "%s.halui.feed.selected-lead",
