--- conflicted
+++ resolved
@@ -739,11 +739,7 @@
 	return NULL;
     }
 
-<<<<<<< HEAD
-    return PyBool_FromLong(halpr_find_comp_by_name(name)->ready != 0);
-=======
     return PyBool_FromLong(halpr_find_comp_by_name(name)->state > COMP_INITIALIZING);
->>>>>>> 1eab1730
 }
 
 PyObject *new_sig(PyObject *self, PyObject *args) {
