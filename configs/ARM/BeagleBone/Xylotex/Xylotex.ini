--- conflicted
+++ resolved
@@ -1,14 +1,8 @@
 [PRUCONF]
 DRIVER=hal_pru_generic
-<<<<<<< HEAD
 #CONFIG=pru=1 num_stepgens=4
 CONFIG=prucode=/usr/lib/linuxcnc/rt-preempt/pru_generic.bin pru=1 num_stepgens=4 num_pwmgens=1
 #PRUBIN=xenomai/pru_generic.bin
-=======
-CONFIG=pru=1 num_stepgens=4
-#PRUBIN=xenomai/pru_generic.bin
-#PRUBIN=lib/linuxcnc/rt-preempt/pru_generic.bin
->>>>>>> 4b8d240f
 PRUBIN=rt-preempt/pru_generic.bin
 
 ###############################################################################
@@ -35,15 +29,6 @@
 # Touchy currently will not work without some hardware buttons/jog-wheel
 #DISPLAY = touchy
 
-<<<<<<< HEAD
-=======
-#uncomment the line below if the shuttleexpress is installed
-#GLADEVCP = shuttlexpress.glade
-#leave the following two alone
-#EMBED_TAB_NAME = GladeVCP demo
-#EMBED_TAB_COMMAND = halcmd loadusr -Wn gladevcp gladevcp -c gladevcp -u shuttlexpress.py -x {XID} shuttlexpress.glade
-
->>>>>>> 4b8d240f
 #EDITOR = mousepad
 
 # Cycle time, in seconds, that display will sleep between polls
@@ -64,15 +49,9 @@
 MIN_SPINDLE_OVERRIDE =  0.25
 
 # Prefix to be used
-<<<<<<< HEAD
 #PROGRAM_PREFIX = ../../../nc_files/
 #PROGRAM_PREFIX = /home/machinekit/machinekit/nc_files/
 PROGRAM_PREFIX = ~/machinekit/nc_files/
-=======
-PROGRAM_PREFIX = ../../../nc_files/
-#PROGRAM_PREFIX = /home/machinekit/machinekit/nc_files/
-#PROGRAM_PREFIX = ~/machinekit/nc_files/
->>>>>>> 4b8d240f
 
 # Introductory graphic
 INTRO_GRAPHIC =         linuxcnc.gif
@@ -206,33 +185,22 @@
 MAX_VELOCITY =       2.0
 MAX_ACCELERATION =   15.0
 # Set Stepgen max 20% higher than the axis
-<<<<<<< HEAD
+
 STEPGEN_MAX_VEL =    1.6
-=======
-STEPGEN_MAX_VEL =    2.6
->>>>>>> 4b8d240f
 STEPGEN_MAX_ACC =    18.75
 
 BACKLASH =           0.000
 SCALE =              2000
 
 MIN_LIMIT =          -0.0
-<<<<<<< HEAD
 MAX_LIMIT =           9.125
-=======
-MAX_LIMIT =          13.0
->>>>>>> 4b8d240f
 
 FERROR =               .1
 MIN_FERROR =          0.05
 
 HOME                =   0.000
 HOME_OFFSET         =  -0.1
-<<<<<<< HEAD
 HOME_SEARCH_VEL     =  -0.5
-=======
-HOME_SEARCH_VEL     =  -1.5
->>>>>>> 4b8d240f
 HOME_LATCH_VEL      =   0.25
 HOME_USE_INDEX      =    NO
 HOME_IGNORE_LIMITS  =    YES
@@ -274,35 +242,22 @@
 MAX_VELOCITY =       2.0
 MAX_ACCELERATION =   15.0
 # Set Stepgen max 20% higher than the axis
-<<<<<<< HEAD
 STEPGEN_MAX_VEL =    1.6
-=======
-STEPGEN_MAX_VEL =    2.6
->>>>>>> 4b8d240f
 STEPGEN_MAX_ACC =    18.75
 
 BACKLASH =           0.000
 # scale is 200 steps/rev * 2 microstep * 5 tpi = 2000 steps/inch
 SCALE =              2000
 
-<<<<<<< HEAD
 MIN_LIMIT =           0.0
 MAX_LIMIT =           5.5
-=======
-MIN_LIMIT =          -0.0
-MAX_LIMIT =          12.0
->>>>>>> 4b8d240f
 
 FERROR =               .1
 MIN_FERROR =          0.05
 
 HOME                =  0.000
 HOME_OFFSET         = -0.1
-<<<<<<< HEAD
 HOME_SEARCH_VEL     = -0.5
-=======
-HOME_SEARCH_VEL     = -1.5
->>>>>>> 4b8d240f
 HOME_LATCH_VEL      =  0.250
 HOME_USE_INDEX     =   NO
 HOME_IGNORE_LIMITS  =  YES
@@ -352,11 +307,7 @@
 SCALE =              8000
 
 MIN_LIMIT =           0.0
-<<<<<<< HEAD
 MAX_LIMIT =          10.5
-=======
-MAX_LIMIT =           5.0
->>>>>>> 4b8d240f
 
 FERROR =     .1
 MIN_FERROR = 0.05
