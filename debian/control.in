--- conflicted
+++ resolved
@@ -10,14 +10,10 @@
     python, python-dev, python-support, python-tk, python-lxml,
     libglu1-mesa-dev, libgl1-mesa-dev | libgl1-mesa-swx11-dev,
     libgtk2.0-dev, libgnomeprintui2.2-dev,
-<<<<<<< HEAD
     gettext, autoconf, libboost-python-dev,
-    texlive-lang-cyrillic, netcat,
+    texlive-lang-cyrillic, texlive-lang-french,
+    texlive-lang-spanish, texlive-lang-german, netcat
     libmodbus-dev (>= 3.0)
-=======
-    gettext, autoconf, texlive-lang-cyrillic, texlive-lang-french,
-    texlive-lang-spanish, texlive-lang-german, netcat
->>>>>>> fb2f490e
 Standards-Version: 2.1.0
 
 Package: @MAIN_PACKAGE_NAME@-dev
