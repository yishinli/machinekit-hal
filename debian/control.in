--- conflicted
+++ resolved
@@ -5,6 +5,7 @@
 Build-Depends: debhelper (>= 6),
     autoconf (>= 2.63), automake, libboost-python-dev, libgl1-mesa-dev,
     libglu1-mesa-dev, libmodbus-dev (>= 3.0),
+    libgtk2.0-dev, libudev-dev,
     libncurses-dev, libreadline-dev, libusb-1.0-0-dev, libxmu-dev,
     libxmu-headers, python (>= 2.6.6), python-dev (>= 2.6.6),
     cython (>= 0.19), dh-python,
@@ -16,21 +17,18 @@
     uuid-dev, uuid-runtime, libavahi-client-dev,
     libprotobuf-dev (>= 2.4.1), protobuf-compiler (>= 2.4.1),
     python-protobuf (>= 2.4.1), libprotoc-dev (>= 2.4.1),
-<<<<<<< HEAD
     python-simplejson, libboost-thread-dev, libcgroup-dev,
     yapps2-runtime | python-yapps, yapps2,
-    python-pyftpdlib, @BUILD_DEPS@
-=======
-    python-simplejson, libtk-img, libboost-thread-dev,
-    python-pyftpdlib, tcl8.6-dev, tk8.6-dev, libcgroup-dev @BUILD_DEPS@
->>>>>>> f5d5e2b7
+    python-pyftpdlib @BUILD_DEPS@
 Standards-Version: 2.1.0
 
-Package: machinekit
+Package: machinekit-hal
 Breaks: linuxcnc
 Replaces: linuxcnc
+Conflicts: machinekit
 Architecture: any
-Depends: ${shlibs:Depends}, machinekit-rt-threads, tcl8.6, tk8.6,
+Depends: ${shlibs:Depends},
+    tcl8.6, tk8.6,
     bwidget (>= 1.7), libtk-img (>=1.13),
     ${python:Depends}, ${misc:Depends},
     python-tk, python-imaging, python-imaging-tk,
@@ -45,17 +43,18 @@
     python-imaging | python-pil,
     python-imaging-tk | python-pil.imagegtk,
     uuid-runtime @DEPS@
-Description: PC based motion controller for real-time Linux
- Machinekit is the next-generation Enhanced Machine Controller which
- provides motion control for CNC machine tools and robotic
- applications (milling, cutting, routing, etc.).
+Description: Machinekit HAL stack
+    .
+    Machinekit is the next-generation Machine Controller.  It provides
+    motion and other control for atomation, robot and CNC machine tool
+    applications.
 
-Package: machinekit-dev
+Package: machinekit-hal-dev
 Architecture: any
-Depends: make, g++, tcl8.6, tk8.6,
-   ${shlibs:Depends}, ${misc:Depends},
-   machinekit (= ${binary:Version}),
-   yapps2-runtime
+Depends: make, g++,
+   ${misc:Depends},
+   machinekit-hal (= ${binary:Version}),
+   yapps2-runtime | python-yapps
 Section: libs
 Description: PC based motion controller for real-time Linux
  Machinekit is the next-generation Enhanced Machine Controller which
@@ -63,4 +62,36 @@
  applications (milling, cutting, routing, etc.).
  .
  This package includes files needed to build new realtime components and
- alternate front-ends for machinekit+ alternate front-ends for machinekit
+
+Package: machinekit-hal-rt-preempt
+Architecture: any
+Suggests: hostmot2-firmware-all [!armhf]
+Depends:
+    machinekit-hal,
+    linux-image-rt-686-pae [i386], linux-image-rt-amd64 [amd64]
+Description: Machinekit HAL RT_PREEMPT
+ .
+ This metapackage provides components and drivers that run on a realtime
+ (PREEMPT RT) system.
+
+
+Package: machinekit-hal-posix
+Architecture: any
+Suggests: hostmot2-firmware-all [!armhf]
+Description: HAL stack split from Machinekit
+ .
+ This package provides components and drivers that run on a non-realtime
+ (Posix) system.
+Depends:
+    machinekit-hal
+
+Package: machinekit-hal-xenomai
+Architecture: any
+Suggests: hostmot2-firmware-all [!armhf]
+Description: HAL stack split from Machinekit
+ .
+ This package provides components and drivers that run on a realtime
+ (XENOMAI 2) system.
+Depends:
+    machinekit-hal, xenomai-runtime