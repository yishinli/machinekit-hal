<<<<<<< HEAD
emc2 (1:2.5.0~pre) hardy; urgency=low

  * (fill out this changelog before releasing)

 -- Jeff Epler <jepler@unpythonic.net>  Sat, 31 Jul 2010 12:41:10 -0500
=======
emc2 (1:2.4.6) lucid; urgency=low

  * documentation: various improvements

  * estop_latch: make watchdog behavior match documentation.

  * hostmot2: make gpio pins behave when the value of the pin as an integer was
    not 0 or 1

  * iocontrol: fix current tool information after reloading table

  * near: fix for negative inputs

  * pico/7i43/pluto: if the kernel does not report a base_hi address, make
    an educated guess (fixes the D510MO bug)
  * pico/7i43/pluto: show "linux parport does not support mode" as a warning,
    not an error

  * pncconf: fix spinbox limits on metric configurations
  * pncconf: fix jogging buttons on lathe configs
  * pncconf: add touchy gui choice
  * pncconf: fix spindle-at-speed code
  * pncconf: fix launchers on ubuntu 10.04
  * pncconf: fix firmware directory names for 7i43, 5i22

  * sample configs: add another smithy sample configuration

  * stepconf: fix launchers on ubuntu 10.04

  * touchy: fix display of 3-digit active gcodes

 -- jepler <jepler@unlucky.unpythonic.net>  Fri, 26 Nov 2010 11:34:57 -0600
>>>>>>> 8750a3b8

emc2 (1:2.4.5) lucid; urgency=low

  * interp: fix bug that made axis "touch off" frequently crash

  * pncconf: make generated configuration files work better with tcllalib
  * pncconf: fix inverted encoder
  * pncconf: fix following error when inverting servo direction

  * documentation: small improvements
 
 -- Jeff Epler <jepler@unpythonic.net>  Sat, 09 Oct 2010 08:07:30 -0500

emc2 (1:2.4.4) lucid; urgency=low

  * axis: improve preview of programs that use tool length parameters
  * axis: disable "run from here" when machine is off / estopped
  * axis: improve treatment of errors at startup due to bad inifiles

  * documentation: many improvements

  * i18n: make 'emctop' translatable
  * i18n: update polish translation

  * interp: fix incorrectly scaling ABC tool lengths by 25.4
  * interp: fix error handling for O-call in MDI

  * io: fix crash when tool table specifies impossibly high pocket number
  * io: fix current tool information when reloading tool table

  * motion: improve G38.4 error message

  * packaging: fix debian/configure script for Debian Lenny
  * packaging: fix src/configure.in script for Linux 2.6.34+
  * packaging: do not compress files from sample configurations
  * packaging: install emctool.h

  * pncconf: add usb joystick jog option
  * pncconf: fix typos in mesa firmware names
  * pncconf: fix spindle-related signals in hal file
  * pncconf: other improvements and bugfixes

  * tkemc: fix appearance of radiobuttons on tk8.5

  * tooledit: fix buggy behavior with 0 at start of comment

  * stg: fix incorrect negative DAC output

 -- Jeff Epler <jepler@unpythonic.net>  Sat, 18 Sep 2010 13:22:23 -0500

emc2 (1:2.4.3) lucid; urgency=low

  * axis: fix jogs after selecting increment (SF#3028917)
  * axis: fix high CPU usage with certain window managers
  * axis: fix keys while choosing jog increment 

  * calibration: fix second and subsequent tabs

  * components: new bldc_hall3 component for commutation of BLDC motor with
    hall sensors
  * components: serport: improve error message when port cannot be registered

  * documentation: many improvements

  * pncconf: improve sanity checking for spindle drive control options
  * pncconf: honor invert motor/encoder settings when writing inifile
  * pncconf: fix firmware names for 7i43 and 5i22
  * pncconf: add firmware names for 3x20
  * pncconf: support spindle-at-speed logic
  * pncconf: support stepper as spindle
  * pncconf: create desktop shortcuts in right location
  * pncconf: additional bugfixes

  * task: Improve behavior when RFL line is between subroutine definition
    and use

  * sample-configs: use gedit, not vim, as default text editor
  * sample-configs: fix C axis behavior in configs/5axis
  * sample-configs: 622keyence configuration
  * sample-configs: smithy: pause the program when a guard is opened

  * tooledit: accept numbers with leading zeros (SF#3032618)
  * tooledit: display 6 significant digits
  * tooledit: add scrollbars
  * tooledit: other cosmetic improvements

  * touchy: "cycle start" resumes program if it was paused

 -- Jeff Epler <jepler@unpythonic.net>  Sat, 31 Jul 2010 12:41:10 -0500

emc2 (1:2.4.2) lucid; urgency=low

  * axis: fix crash when environment variable AXIS_NO_HAL is set

  * classicladder: modbus reliability and performance improvements

  * components: fix tan(), atan() implementations.  Before, using these
    functions would make all math in realtime components behave unpredictably.
  * comp: fix repeated MODULE_LICENSE declarations

  * documentation: many improvements

  * emccalib: fix crash 'unmatched open quote in list' for lines like
      loadrt hal_parport cfg="0x378 out  "

  * emcrsh: fix crash when invoked with a bad commandline

  * emcsh: report effect tool offsets on all axes
  * emcsh: enable emc_tool_offset to access all tool offsets
  * emcsh: fix wrong conversion of ABC axis values as though they were
    linear axes

  * gcode: fix a problem with inverse time mode and m66 leading to very slow
    moves
  * gcode: save state of g92 across runs.  In the first run after upgrading
    to 2.4.2, g92 will be disabled.  In subsequent runs, the state of g92
    at startup will be the the same one stored in the var file at shutdown.
  * gcode: fix G1 followed by G5, G5.x
  * gcode: improve accuracy of NURBS paths.  An important calculation of the
    direction of a NURBS path at a given point has been improved.  This makes
    the resulting path more closely follow the mathematically precise NURBS
    curve.
  * gcode: improve accuracy of G5, G5.1 spline paths by converting them to
    NURBS paths.
  * gcode: detect missing P, Q words with G5
  * gcode: avoid division by zero in NURBS

  * hal_input: fix keys and buttons with unknown names

  * image-to-gcode: fix crash when using lace bounding

  * mesa: fix failure to load firmwares on 7i43
  * mesa: fix failure to load firmwares on 5i23, 3x20, and other PLX9054-based
    cards
  * mesa: fix stepgen slowly moving in negative direction, losing position
  * mesa: fix stepgen mode setting problem

  * motion: fix threading and tapping with spindle turning backward (M4)

  * pncconf: mesa 3x20 support
  * pncconf: write configuration files without "base thread".  This may improve
    behavior on step&direction systems configured with pncconf.
  * pncconf: many additional bugfixes

  * pickconfig: fix icon for desktop shortcuts
  * pickconfig: fix permissions on desktop shortcuts
  * pickconfig: don't allow user to run sample configuration without copying.
    This has not worked right for a long time, so there's no value in offering
    the option.

  * ppmc: improve error message when no board is present
  * ppmc: fix board detection when cooperating with linux parport_pc driver

  * sample configurations:
   * ppmc: sample configs now use axis user interface
   * ppmc: hal samples for spindle speed display, pendant
   * smithy: 1240 and 622leadshine sample configuration improvements

  * sample gcode:
   * lathe_pawn: set radius mode in startup codes

  * stepgen: fix ctrl_type for kernels 2.6.30 and newer

 -- Jeff Epler <jepler@unpythonic.net>  Sun, 04 Jul 2010 14:00:38 -0500

emc2 (1:2.4.1) hardy; urgency=low

  * tooledit: fix display of angles for lathe tools
  * tkemc: fix "Tool Table Editor" menu item
  * tkemc: remove 'balloon' and 'emchelp' menu items which should not have
    appeared
  * parport: make it a warning, not an error, if EPP is not detected by Linux
  * pncconf: various improvements
  * configs: various improvements to the smithy configurations
  * axis: fix "touch off" when loaded program starts with "%"
  * axis: fix click-to-select in preview on Ubuntu 10.04 in
    focus-follows-mouse mode
  * axis: new splash screen
  * hostmot2: fix undesired motion of steppers immediately after enabling them
  * fixed several buffer overflows in error routines
  * NURBS: fix several bugs and document it
  * hal_joystick: remove as it no longer works.  Use hal_input instead.
  * Documentation improvements
  * Remove several debugging messages and warnings
  * Change the default message level from ALL to ERR, which was the default
    in version 2.3.x.
  * Locked memory: improve locked memory setup and locked memory error
    messages
  * integ: new 'gain' pin

 -- Jeff Epler <jepler@unpythonic.net>  Sat, 29 May 2010 10:17:11 -0500

emc2 (1:2.4.0) hardy; urgency=low

  * configs: add GEOMETRY=AXYZ to Sherline4Axis so A rotates
  * configs: DOS-damaged inifiles are detected with a clear error
  * configs: A default nml file is used if it is not specified in the inifile
  * configs: new [AXIS_#]VOLATILE_HOME flag makes an axis unhomed after estop
    or machine off (for motors without feedback, such as steppers)
  * configs: updates to smithy configuration files

  * nml: enlarge status buffer in default emc.nml
  * nml: add machine delay time to status (works for G4Pxx and M66)
  * nml: unused fields removed from the status buffer

  * touchy: a new GUI for touchscreens that doesn't use a keyboard

  * tooledit: new GUI to edit tool table

  * axis: shift+jog for XYZ gives a jog at the traverse speed.
  * axis: the units (mm, inch, or degrees) are shown in touch-off;
    when appropriate, radius or diameter mode is indicated
  * axis: new "big dro" tab
  * axis: axis-remote --clear remotely clears the backplot
  * axis: axis-remote --mdi sends an mdi command
  * axis: new HAL pins such as axisui.set-manual-mode to take UI actions from
    a remote pendant or hard button
  * axis: improve (AXIS,stop) comment
  * axis: improve load time of programs, particularly those containing arcs
  * axis: inifile item [DISPLAY]ARCDIVISION trades preview generation speed
    for preview accuracy
  * axis: fix a memory leak on program reload

  * halui: new pins such as home-all, unhome

  * python: new methods such as emc.command.set_feed_override

  * pyvcp: leds have a 'disable' pin to select a third color
  * pyvcp: named widgets don't create gaps in numbered widgets
    (backwards incompatible change)
  * pyvcp: -g argument sets initial window size and position

  * stepconf: improve "test axis" for machines with long step length

  * pncconf: a new, alpha-release graphical configurator for hostmot2 systems.

  * interpreter: the .var file is automatically created if it doesn't exist
  * interpreter: many error messages are improved
  * interpreter: G5x coordinate system rotation
  * interpreter: additional G10 codes for coordinate system and tool offsets
  * interpreter: tool offsets can be applied on all 9 axes
  * interpreter: [TRAJ]TLO_IS_ALONG_W removed
  * interpreter: Incompatible change in G43.1 to support 9-axis tool lengths
  * interpreter: G64 P- Q- specifies motion and "naive cam" tolerances
    separately
  * interpreter: M67/M68 E- Q- to set analog outputs
  * interpreter: g90.0/g90.1 choose absolute/relative arc centers
  * interpreter: new "polar mode" using @ ^ notation
  * interpreter: new "wrapped rotary" mode
  * interpreter: #5400..#5413 hold information about loaded tool
  * interpreter: M1xx permitted with cutter radius compensation on
  * interpreter: Can negate a parameter, e.g., G0 X-#1
  * task: Improve behavior of O-call from MDI
  * task: new "random" toolchanger for carousel systems which don't
    necessarily put the tool back in the same pocket it came from.
  * task: fix "step from first line"
  * task: improve "run from line" when next line does not specify all
    axis words
  * task: avoid undesired motion on "run from line" when next line is an
    error
  * motion: further improvements to spindle-synchronized motion
  * motion: improve blending of arcs with very low acceleration limit

  * hal: bump shared memory size to allow for more complex configs
  * hal: now cooperates with the linux parport_pc driver.  When
    parport_pc is enabled, parports may be specified by number (e.g., 0 for
    /dev/parport0)
  * halmeter: -g argument sets initial window size and position
  * halcmd: DOS-damaged files are detected with a clear error
  * internationalization: halscope and halmeter are now translatable
  * hal_parport: fix a problem with control pins in "x" mode
  * comp: components must now specify a license
  * comp: new "include" directive

  * joyhandle: new realtime component for analog joystick deadband,
    scaling, and exponential "acceleration"
  * pid: new index-enable pin eliminates thump during homing when connected
    to axis.#.index-enable (step change means feadforward calculation should
    be skipped in the cycle where index is seen)
  * integ: min/max windup limit pins
  * limit2/limit3/lowpass: "load" pin to preload value from input pin
  * hostmot2: firmwares are now shipped separately from emc2 in the
    hostmot2-firmware packages
  * encoder: better estimates velocity and provides an
    approximate "interpolated position" for low-resolution encoders
  * thc: new alpha-release component for torch height control

  * image-to-gcode: use numpy instead of numarray

  * documentation: many improvements
  * many more small enhancements and bugfixes

 -- Jeff Epler <jepler@unpythonic.net>  Sun, 09 May 2010 11:07:19 -0500

emc2 (1:2.3.5~pre) hardy; urgency=low

  * fix jog increments for mini
  * interpreter: detect gouging in last corner before turning off cutter comp
  * interpreter: fix another case of a skipped full-circle arc
  * task: fix toolchange at quill-up and g30 positions
  * stepconf: fix direction of 2nd and 3rd parports
  * configs: add smithy 516 sample configuration
  * image2gcode: respect current TLO and fixture settings
  * documentation improvements

 -- Jeff Epler <jepler@unpythonic.net>  Sat, 06 Feb 2010 08:43:22 -0600

emc2 (1:2.3.4-1) hardy; urgency=low

  * Rebuild packages to get rid of spurious python2.4 dependency

 -- Jeff Epler <jepler@unpythonic.net>  Sat, 24 Oct 2009 18:52:16 -0500

emc2 (1:2.3.4) hardy; urgency=low

  * Fix two constant surface speed bugs
  * Allow M66 timeout to be a fractional number
  * 'comp --print-modinc' prints the location of Makefile.modinc,
    which eases building components that use Makefiles
  * stepconf: make the screen fit on 800x600; use expander widgets
    to access some advanced items.
  * fix cooltool configs by adding missing emc.nml reference.
  * serport: don't print errors at startup
  * fix hang for M1xx code that cannot be executed (SF#2836077)
  * rotatekins: Fix forward kinematics (SF#2870683)
  * fix saving the direction setup time (SF#2870131)
  * improve initial threading synchronization
  * hostmot2: sample configuration improvements: the line required
    for home-to-index is now shown in the samples
  * smithy: include sample configuration files for a number of
    smithy cnc systems (1240, 6130, 622, 924)
  * fix spurious extra G0 in the active gcode readouts

 -- Jeff Epler <jepler@unpythonic.net>  Sat, 24 Oct 2009 14:15:39 -0500

emc2 (1:2.3.3) hardy; urgency=low

  * Stepconf: fix error "global name 'machinename' is not defined"
  * comp: fix building userspace .comps
  * interpreter: Reject bad values of I, J, K in G76 (SF#2817324)
  * interpreter: show error instead of silently continuing for certain
    rejected forms of G76
  * documentation improvements
  * hm2 bugfix: avoid occasionally filling the system log when
    stepgen.maxvel is too high for the timings
  * tkemc: when running a program, the line following the currently
    executing line is now visible

 -- Jeff Epler <jepler@unpythonic.net>  Sun, 26 Jul 2009 08:39:44 -0500

emc2 (1:2.3.2) hardy; urgency=low

  * pyvcp: New "-g" flag to specify window size and position
  * classicladder:Fix crash from clicking on comparison objects
  * halshow: fix overlap of pin name and value with long values
  * calibration now works with hostmot2-style hal files
  * documentation improvements
  * documentation: fix User Manual menu item
  * configure: fix obscure error 'source: not found'
  * configure: check that tk and Tkinter
  * configure: fix truncated output on some systems
  * After an abort, DTG and velocity will now show as 0
  * axis: improve max velocity slider default maximum for machines with rotary
    axes
  * axis: when showing machine position, do not include TLO
  * axis: in touch-off, show mm/in/degree, radius/diameter
  * update CoolTool config files
  * stepconf: Fix second and third parport direction settings (in/out)
    not following the user request.
  * stepconf: Fix creating shortcuts on systems where the Desktop directory
    is not called "Desktop"
  * pickconfig: Fix creating shortcuts on systems where the Desktop directory
    is not called "Desktop"
  * Increase the HAL shared memory area.  This fixes problems loading complex
    configurations, such as those that use two mesa cards
  * in AXIS, machine position no longer incorrectly shows the tool offset
  * in AXIS, use [TRAJ]MAX_LINEAR_VELOCITY for the top end of the max velocity
    slider, instead of [TRAJ]MAX_VELOCITY which is inappropriate for machines
    with some linear and some rotary axes.
  * hm2 stepgen .position-fb now has sub-step resolution (like the sw stepgen)
  * hm2 stepgen now supports maxaccel=0, useful when a nice trajectory
    planner manages your acceleration for you
  * hm2 stepgen now supports velocity mode
  * hm2: new firmware 5i20/SVST2_4_7I47 (2 encoder + 1 pwm + 4 stepgen on one
    header)
  * bugfix: the hm2-servo sample config now honors INPUT_SCALE and
    OUTPUT_SCALE from the .ini
  * bugfix: much lower following error for the hm2 stepgen
  * bugfix: hm2 encoder now honors .reset even when no encoder edges are
    coming in
  * bugfix: (minor) the hm2 driver now uses double instead of hal_float_t
    for internal temporary variables
  * axis: fix a bug that made axis lock up when clicking the "show hidden
    files" checkbox in the Open dialog
  * motion: fix G95 G1 followed by G33

 -- Jeff Epler <jepler@unpythonic.net>  Thu, 02 Jul 2009 13:46:13 -0500

emc2 (1:2.3.1) hardy; urgency=low

  * hm2: fixed a bug that would cause the stepgen to oscillate by one
    step when the scale was negative
  * hm2: use stepgen accel headroom in sample configurations
  * configs: add GEOMETRY=AXYZ to Sherline4Axis so A rotates
  * Fix hal_joystick 'HAL: ERROR: pin_new called after hal_ready'
  * documentation improvements
  * Fix User and HAL manual links in applications menu
  * latency-test: fix illegible font on some systems
  * comp: fix a compiler warning when array variables are used
  * x86_64/rtai: fix a crashing bug reported by Michael Buesch
  * ppc64/sim: fix a compilation error reported by Michael Buesch

 -- Jeff Epler <jepler@unpythonic.net>  Sat, 16 May 2009 19:52:54 -0500

emc2 (1:2.3.0) hardy; urgency=low

  * hostmot2: allow stepgen maxaccel=0 for 'no acceleration limit'.  This is a
    slightly experimental mode, and using acceleration headroom in the hal
    file is probably still the best way to get a hostmot2 stepper system
    running.
  * hostmot2: make each stepgen only use 2 pins instead of 6
  * axis: in a non-trivkins machine in joint mode, do not display the joints
    that are not used
  * stepconf: enable image-to-gcode and python g-code generators
  * fix problem with full circles with G64P-
  * make the center of rotation assumed by G96 include the g5x and g92
    offsets, if applicable
  * fix several obscure crashes and memory leaks
  * update Polish, Italian, and German translations

 -- Jeff Epler <jepler@unpythonic.net>  Sun, 19 Apr 2009 12:11:26 -0500


emc2 (1:2.3.0~beta2) hardy; urgency=low

  * tweak firmware package building: not on sim, arch "all".
  * rename sim's emc2-dev to emc2-sim-dev
  * documentation improvements 
  * french translation improvements
  * romanian translation improvements
  * stepconf: fix limit signals
  * stepconf: fix possible following errors on sherline systems
    (when the 'step length' setting is long)
  * stepconf: fix import of emc2.2 stepconf files
  * stepconf: fix finding certain files included in the sample configurations
    directories
  * pickconfig: no longer display /etc/emc2/sample-configs as this directory
    is no longer used for that purpose
  * halscope: fix crashing bug
  * hostmot2: use same behavior as software stepgen for controlling
    velocity and acceleration
  * freqgen: fix loadrt error for certain step types
  * freqgen: note that it is deprecated (use stepgen ctrl_type=v
  * smartprobe.ngc: write to a "ngc" file since the output is in the form
    of an ngc program
  * halui: increase the maximum number of mdi commands specified
  * configs: new sample config "cooltool"
  * configs: remove OUTPUT_SCALE (unused item) from sherline sample configs
  * application menu: new entries for "latency test" and "getting started
    guide"
  * mdi: make it possible to use cutter comp in mdi

 -- Jeff Epler <jepler@unpythonic.net>  Sun, 22 Mar 2009 13:40:43 -0500

emc2 (1:2.3.0~beta1) unstable; urgency=low

  * install sample configurations to /usr/share/doc/emc2/examples/sample-configs/
  * fix halui - MDI number limited to 10 (SF#2607450)
  * halvcp has been removed, use pyvcp instead
  * change motion.* and axis.* HAL parameters to pins
  * M62/M63 P<xx> now work as intended
  * add M61 Qxx - allows to change the number of the currently loaded tool
  * add driver to control Automation Direct GS2 VFDs via serial MODBUS
  * fix G33 moves without feedrate (SF#2011311)
  * minor improvements for teach-in.py
  * G38.x extensions allow for smart & fast probing
  * probe protection: abort homing or jogging if the probe trips
  * (debug,...) (print,...) comments for debugging gcode
  * (logopen), (log), (logclose) for flexible logging of probed points and
    probably lots of other uses
  * PID component's parameters changed to pins, for tuning with a panel
  * M66 now reads analog inputs as well
  * new simulated machines: 5 axis machines of various configurations
  * new sample kinematics modules for several 5 axis machine configurations
  * allow colors in vismach
  * G73 drill cycle, like G83 but with short chip breaking motion instead of
    full retraction
  * new O words: repeat/endrepeat for repeating some lines a specified
    number of times
  * added drivers for Mesa Electronics' HostMot2 firmware on all "Anything
    I/O" boards: 7i43, 5i20, 5i22, 5i23, 4i65, 4i68
  * AXIS: ability to zero G92 offset from the menu
  * G28.1, G30.1 set the corresponding reference point to the current position
  * increase the maximum number of axes (8) and buttons (32) in hal_joystick
  * keystick:  retry if emcsvr is not ready yet
  * AXIS: fix very small tool display when the radius was very small
  * user-configurable number of digital/analog I/O at insmod time
  * semicolon now denotes a comment in gcode.  the rest of the line after
    the semicolon is the comment.  no closing character is needed.
  * rising and falling edge detection in M66
  * tool length can be along the W axis instead of Z.  This is especially
    useful for 5-axis machines and XYZW machines (moving quill and table)
  * update Classic Ladder to version 7.124
  * new ability to unhome a joint
  * named "O" words
  * permit calling subroutines from MDI
  * fix "sample every Nth time" function of halscope
  * put RS274NGC_STARTUP_CODE in [RS274NGC]
  * build against hardy package
  * new HOME_FINAL_VEL setting can be used to slow down the last homing rapid
  * eliminate requirement for unnecessary endpoint respecification for
    full circles (G2/G3 with only I/J/K words will give full circles)
  * index-only homing for machines with no home switches
  * new "mux8" eight-way multiplexor component
  * halui now supports all nine axes
  * python 2.5 compatibility changes
  * new "toggle2nist" component for some pendant button configurations
  * tkemc: allow user command file for customization
  * extend the "naive cam detector" to handle tiny arcs too
  * AXIS: allow display of rapids to be disabled
  * UV/VW/WU (G17.1, G18.1, G19.1) plane canned cycles
  * AXIS: configurable preview of gcode for multiaxis/rotational machines
  * AXIS: honor Block Delete in the preview
  * added 'vismach' directory to sample configs, with max5 configuration
  * vismach improvements: trianglar plate and triangle mesh primitives,
    and ability to view model from all angles
  * vismach improvement: allow loading of stl models
  * added interpolated position to software encoder counter - allows
    threading with low ppr spindle encoder
  * HALUI: new relative position pins show position with active offsets
  * new realtime component: gearchange.  selects between two scale factors,
    two min and max speed limits, and optionally reverses direction of spindle
  * new realtime component: invert - outputs the inverse of a float (1/x)
  * pyvcp: add rectangular LED widgets
  * pyvcp: timer widget for things like timing a program run
  * vismach; new arc primitive
  * new driver for OPTO22 PCI AC5 adapter card
  * AXIS: display error messages on the main screen instead of a popup
  * PID saturation detector output pins for fault/runaway protection
  * halscope: add a menubar for load/save configurations, logging, help
  * honor [TRAJ]'s ACCELERATION settings when jogging/homing
  * pyvcp: fix bug that required you to hold down buttons for them to work
  * AXIS: configurable minimum jog speed value
  * tkemc: separate sliders for linear/angular joints
  * allow FPR/G95 canned cycles
  * AXIS: optional large DRO font
  * AXIS: new Polish translation
  * new distance-to-go and current-velocity HAL pins
  * AXIS: the jog increment now does not wrap with repeated 'i' keypress;
    using 'i' and 'I' prevents disaster when you press one too many times.
  * FPR/G95 now works with the spindle going either direction
  * AXIS: right clicking in the gcode window lets you "run from here"
  * several new tool change configuration options: TOOL_CHANGE_WITH_SPINDLE_ON,
    TOOL_CHANGE_QUILL_UP, TOOL_CHANGE_AT_G30
  * allow UVW to be specified in the TOOL_CHANGE_POSITION
  * improve motion synchronization at the beginning of a threading pass.
  * AXIS: continue to show the line where the program was aborted, in order
    to make it easier to know where to restart.
  * allow setting of spindle, coolant, tool, tool length to persist across
    mode switches, to allow the user to set up the machine properly for a
    program restart.
  * AXIS: do not display initial rapid moves after a tool change or
    tool length offset change.  These were not useful to see and made the
    preview and extents display less useful.
  * disallow MDI commands and program execution on an unhomed machine
    by default.  The old behavior is still available with an INI change.
  * improve the "move on line N would exceed limits" messages by telling
    which limit would be exceeded
  * G10 L1 commands to set tool offsets, radius, orientation
  * AXIS: "touch off" can now also set offsets in the tool table
  * converted many parameters to pins for added flexibility.  this does not
    require any configuration changes because setp works on both.
  * new motion.spindle-at-speed pin can be used to cause motion to
    wait for the spindle to reach a newly-programmed speed at the
    beginning of feed moves.
  * new component "near" which tells whether two values are roughly equal
    as determined by configurable parameters
  * make hal_float a double precision type
  * "maximum velocity" that can be changed during a run.  This will slow
    down rapids and cap feed rates (except spindle synchronized motion) for
    dry runs.  Currently only AXIS and halui allow you to set it.
  * the Mesa firmware images are now in their own deb package, since they
    are large and many users don't need them
  * several fixes and updates to the STG1 and STG2 drivers, including
    encoder index support for STG2
  * G90.1/G91.1 let you select relative or absolute arc centers
  * the save button in classicladder now works
  * AXIS: recently-opened files are remembered and available through the
    File menu
  * AXIS: replace the preview window with a tab set that lets the user
    select the original view or a huge DRO view
  * "halcmd alias" lets you give pins alias names
  * new cutter compensation algorithm handles inside sharp corners and
    does not require complicated entry moves
  * new count-enable pins in halui allow the use of a MPG for more than
    one function
  * new sample configurations for Sherline 3 and 4 axis mills and lathe
  * lathe diameter mode (select with G7; radius mode G8)
  * AXIS: block delete and optional stop buttons/indicators on the toolbar
  * AXIS: save block delete and optional stop settings across runs
  * fix g41/g42 in lathe mode.  previously, right/left were swapped.
  * fix deviation from commanded velocity due to differences
    between requested and actual servo-thread period (SF#2478266)
  * maintain G92 setting, if any, across gcode runs and EMC restarts
  * AXIS: allow the filename ~/.axisrc to be overridden by inifile
    [DISPLAY]USER_COMMAND_FILE
  * AXIS: per-axis DTG readout

 -- Jeff Epler <jepler@unpythonic.net>  Sat, 28 Feb 2009 11:16:38 -0600

emc2 (1:2.2.9~cvs) hardy; urgency=low

  * Add Sherline lathe, 3- and 4-axis mill configurations from Heinz Reimer
  * Fix several problems with CSS mode with reversed (M4) spindle,
    including bug #2467781
  * More error messages are translatable

 -- Jeff Epler <jepler@unpythonic.net>  Tue, 13 Jan 2009 19:13:30 -0600

emc2 (1:2.2.8) hardy; urgency=low

  * Documentation improvements
  * Fix rare incorrect movement for G2 and G3 arc moves
  * partial swedish translation now under correct 'sv' language.
  * hostmot2 improvements: encoder velocity and index mask.  stepgen step
    types and bugfixes.  better logging.  improved device firmwares.

 -- Jeff Epler <jepler@unpythonic.net>  Tue, 11 Nov 2008 20:48:20 -0600

emc2 (1:2.2.7) hardy; urgency=low

  * pop up a message when the right kernel isn't running
  * halcmd will now show an error message instead of segfaulting when
    inadequate locked memory is available
  * allow emc2-sim to be built on 8.04
  * stepconf: fix "negative SCALE" problem reported by Christopher Purcell
  * comp: fix bad C code generated from variable array declarations such as
    'variable double output[8];'
  * documentation improvments
  * axis: "touch off" of rotary axis on metric machine
  * hostmot2: Support all the PCI, PC/104-Plus, and EPP "Anything I/O"
    boards: 5i20, 5i22, 5i23, 4i65, 4i68, and 7i43.  PCI users should
    switch from hm2_5i20 to hm2_pci driver.
  * hostmot2 changes: Config changes required!  pwmgen.scale now works as
    advertised; stepgen timing params are "u32 ns" instead of "float
    seconds"; and stepgens now have a .enable pin which needs setting.
  * hostmot2 feature additions: Added PDM mode for pwmgen; PWM and PDM
    frequency are now settable by the user; implemented stepgen maxaccel
    and maxvel; support open-drain GPIOs; all GPIOs now have some
    representation in HAL (though the ones used by module instances are
    restricted); encoder improvements.
  * Lots of hostmot2 bug fixes, mostly with pwmgen and stepgen.  Thanks to
    all the brave testers!

 -- Jeff Epler <jepler@unpythonic.net>  Tue, 11 Nov 2008 20:48:18 -0600

emc2 (1:2.2.6) hardy; urgency=low

  * fix hal_input manpage
  * Fix FTBFS on hardy (texlive-extra-utils)
  * (incompatible change) make debounce cfg= match the documentation
    If you use a debounce component with multiple groups (e.g., cfg="3 3")
    this must be changed to use commas instead of spaces: (e.g., cfg=3,3)
  * hal_ax5214h: driver fixes from Dave Brink
  * stepconf: fix spurious "application closed unexpectedly" messages
    (for this and other stepconf bugfixes, re-run stepconf and re-save your
    configuration file)
  * stepconf: fix "following error" messages when the requested step rate
    cannot be attained
  * stepconf: fix "following error" messages due to insufficient "stepgen
    headroom"
  * stepconf: if an exception is encountered, show it to the user in a message
    box.
  * stepconf: fix non-working configuration if "Onscreen prompt for tool
    change" was disabled
  * stepconf: allow entry of step and direction timings up to 500000ns
  * hal_ppmc: handle faster clock frequency for UPC 3.1 boards
  * hal_ppmc: correctly return IO regions at exit
  * software encoder counter: fix problem with negative velocity outputs
  * Fix handling of G61/G64 after Machine Off (SF#2006736)
  * new realtime component: gearchange.  selects between two scale factors,
    two min and max speed limits, and optionally reverses direction of spindle
  * new realtime component: invert - outputs the inverse of a float (1/x)
  * new realtime component: ilowpass - scale and low-pass on integer values to
    smooth jog wheel action
  * added hostmot2 driver for 5i20 and 7i43
  * added sample configuration for the Tormach PCNC 1100 

 -- Jeff Epler <jepler@unpythonic.net>  Sun, 10 Aug 2008 09:30:15 -0500

emc2 (1:2.2.5) unstable; urgency=low

  * Include license statement for the 'Togl' software, which is incorporated
    in emc2
  * added m7i43_hm2, a driver for the Mesa 7i43 board with HostMot2
    firmware
  * axis: numeric keypad fix in prior version was incomplete
  * various documentation improvements
  * stepconf: do not allow axis acceleration to be set to zero during an axis
    test (SF#1938763)
  * last move no longer discarded if it's a G1 and the file ends with % (SF#1937281)
  * add a workaround which fixes pyvcp for hardy
  * backport fix for  #1929461 - halui stops reading inputs during a MDI
  * Fix a bug that caused backplot to freeze during linear moves
  * add serbian translation for AXIS/stepconf

 -- Jeff Epler <jepler@unpythonic.net>  Sun, 27 Apr 2008 14:39:40 -0500

emc2 (1:2.2.4) unstable; urgency=low

  * make xxxmach exit reliably with 'halcmd unload' (SF#1816781)
  * hook up encoder index for homing in the motenc sample configuration
  * axis: don't reset the interpreter during touch-off and reload.  This
    fixes the loss of modal settings from MDI, including tool length offset,
    fixing SF#1825638
  * stepconf: clarify that it is the ratio of teeth on each pulley that must
    be entered
  * hal_input: fix 'ZeroDivisionError' for absolute axes that report the same
    value for min and max
  * fix various inaccuracies in the documentation
  * halscope: fix the time displayed when mousing over a trace
  * axis: fix ctrl and - or = starting an unstoppable jog
  * axis: fix the numeric keypad with numlock on
  * task: fix the initial coordinate system offset (SF#1895693)
  * stepconf: fix "Both Limit"-type inputs (SF#1906640)
  * stepconf: fix "HOME_SEQUENCE" problem without full set of home inputs
    (SF#1906641)
  * stepconf: fix Z home and limit switches on lathes (SF#1910452)
  * stepconf: fix 'offset' value calculated for spindle speed control
  * stepconf: enable 'dither-pwm' for spindle speed control
  * traj planner: fix velocity 'bobble' between 1st and 2nd consecutive synced moves
  * halscope: fix 'sample every Nth time' function
  * configs/univstep: fix external estop in this configuration
  * pluto_step: fix for negative scale values (SF#1915407)
  * pluto_servo: fix for pwm+direction mode
  * stepconf: improve calculation of HOME_LATCH_VEL

 -- Jeff Epler <jepler@unpythonic.net>  Sun, 16 Mar 2008 12:15:28 -0500

emc2 (1:2.2.3) unstable; urgency=low

  * gcode quick reference had G98, G99 transposed
  * gcode quick reference had wrong links to G18, G19 documentation
  * initialize all axes, including unused ones, to 0.00000.  this fixes
    several problems:
    * g38.2 probe logs 0.000000 for axes that do not exist
    * several types of 'following error' messages.  In particular, 4-axis code
      seemed to be affected by this.
  * axis: make 'touch off' work when the loaded file uses percent signs
  * stepconf: fix several problems with Test Axis button
  * hal_input: make sure absolute axes are driven with the correct value at
    startup
  * axis: show emc2 version number in title bar
  * axis: show lathe tools with very small diameters better
  * test suite: update expected results for several gcode tests
  * fix sample configuration 'lathe-pluto'
  * axis: fix incorrect line in the preview where tool length offset is changed
  * fixed ferror problem when using start-from-line
  * fix #1853953 M66 doesn't work with parport inputs
  * temp fix preventing segfaults on bad M66 indexes
  * pluto-step: fix a problem when the motor position went beyond +-2^20 counts
  * fix NAN that appears when you move below the lower extent of a screw comp
    file
  * pluto-servo: fix a problem with pwm+direction mode
  * updates to romanian translation

 -- Jeff Epler <jepler@unpythonic.net>  Sun, 27 Jan 2008 20:26:21 -0600

emc2 (1:2.2.2) unstable; urgency=low

  * move hal_unlink manpage to development package
  * make gcode quick reference link into our own full gcode reference
    instead of the outdated nist document
  * fix stepconf 'pulley' numbers: the 'motor' and 'leadscrew' fields
    were transposed
  * fix stepconf 'charge pump' pin
  * fix stepconf 'external estop' pin
  * fix homing in stepconf-created configurations
  * fix halshow 'watch pin'
  * restore cone rotation when the A-axis moves
  * fix 'scara' sample configuration
  * fix display of home and limit switches on XYZBC machines
  * improve legibility of running line in text area
  * additional french documentation translation, including gcode quickref
  * improve time estimate in gcode File > Properties: it paid no attention to
    requested feed rates
  * fix ZX-plane (G18) arcs in the AXIS preview window
  * fix tripod kinematics example configuration
  * fix "arc in mdi takes forever" bug (SF#1834576)
  * fix gcode documentation of toolchange
  * fix comp311 examples to program Z position
  * fix stepconf for negative and fractional axis SCALEs
  * implement M66 E- (read analog value from gcode)
  * add missing dependency on python2.4-glade
  * fix problem where metric image-to-gcode would go to the safety height
    before setting metric units
  * fix stepconf so that axis doesn't display an 'unknown letter' error
    when starting a lathe configuration
  * fix stepconf 'pin 'motion.spindle-speed-in' was already linked' for
    machines with spindle speed control and spindle feedback
  * fix stepconf: don't allow arbitrary text to be entered in comboboxes
  * fix stepconf: coolant pins
  * stepconf: add parker oem750 timings
  * fix stepconf: spindle feedback
  * 

 -- Jeff Epler <jepler@unpythonic.net>  Sun,  2 Dec 2007 16:12:46 -0600

emc2 (1:2.2.1) unstable; urgency=low

  * fix packaging of stepconf.glade
  * german translation improvements
  * package additional new-in-2.2.x programs (pumagui, scaragui, hexagui
    tracking-test, teach-in)
  * fix problems using v2.1 var file -- it's silently upgraded with the new
    entries used by v2.2 instead of issing weird errors at startup
  * fix problem with probe_parport on certain machines
  * fix problem with non-integer INTRO_TIME 

 -- Jeff Epler <jepler@unpythonic.net>  Wed,  7 Nov 2007 20:18:34 -0600

emc2 (1:2.2.0) unstable; urgency=low

  * Bump version for release
  * G41.1, G42.1, G43.1 to take tool parameters from gcode instead of tool
    table
  * split libposemath and libemcini from libnml
  * new inifile item: [HAL]SHUTDOWN, a .hal file run at a clean shutdown of emc
  * new component: deadzone
  * new component: tristate_float
  * new component: random
  * new components: clarke2 clark3 clarkeinv
  * hexapod visualization
  * scara robot sample configuration with visualization
  * opengl machine visualization for several "robots"
  * new m5i20 firmwares
  * M66 - digital input control (wait & read external HAL inputs)
  * userspace "comp"
  * hal-8255 driver for a PCI multiple-8255 card
  * tapered in/out on multipass threading canned cycle
  * debug and print output from the interpreter
  * named parameters in the interpreter
  * puma robot kinematics
  * sample configuration for a puma robot
  * reduce quantization of the encoder module's velocity output
  * MDI history manipulation and save in AXIS
  * home to index on STG1
  * number of samples in halscope can be specified at runtime
  * add 'source' command to halcmd
  * add tcl interface to halcmd commands (tcl/hal.so)
  * add "-U" (force unload) to halrun script
  * new component: lut5
  * image-to-gcode: roughing passes
  * rs274.author: automatic arc recognition (used by image-to-gcode)
  * Filters can now show progress bars in the AXIS window as they run
  * U,V,W linear axes with fully coordinated motion
  * probing in A,B,C,U,V,W axes is now allowed
  * AXIS: touch-off in any coordinate system
  * AXIS: allow starting an editor on the loaded gcode or tool table from the
    File menu
  * AXIS: A much better Velocity display
  * AXIS: Preferences set on the View menu are saved for the next EMC run
  * Rigid tapping G33.1
  * Feed Per Revolution and Constant Surface Speed for lathes
  * Index-only homing for configurations where homing on a switch is
    inconvenient
  * G28/G30 now move only the specified axes to the home/reference point
  * Improved error messages for incorrect arcs
  * All combinations of inch/metric machines running inch/metric programs work
    correctly when using the tool table.  The tool table is always in machine
    units.
  * Now any combination of XYZABCUVW axes can be defined, and trying to move
    an undefined axis causes a proper error message
  * Tool change position can have an ABC component.  Previously rotary axes
    always moved to 0 for a tool change.
  * Spindle speed override
  * Optional stop
  * Analog jogging in halui (for joysticks etc.)
  * Fix several-second unresponsiveness when switching between two guis
    (even if one of them was halui)
  * AXIS: Show machine limits with red dashed lines
  * Pluto step/direction driver
  * Halscope display now shows the trace name and parameters for each trace
  * Halscope "roll" mode
  * Halscope "AC coupling" of signals
  * for SMP configurations, run EMC's realtime parts on the highest numbered
    CPU, since this can be isolated from the rest of linux using isolcpus=
  * x86_64 port
  * powerpc port (sim only)
  * fixed a bug that caused helixes with a small circular component to have 
    too low a feed rate

 -- Chris Radek <chris@timeguy.com>  Sun,  5 Aug 2007 20:07:45 -0500

emc2 (1:2.1.8~pre) unstable; urgency=low

  * Fix SF#1772411: parameters incorrectly restored by O- endsub
  * Fix SF#1743942: MDI should not be allowed in OFF, ESTOP, or ESTOP RESET
    states
  * Improve comp error reporting when the error was on the last line before ;; 

 -- jepler <jepler@unpythonic.net>  Wed, 29 Aug 2007 09:26:39 -0500

emc2 (1:2.1.7) unstable; urgency=low

  * additional PPMC indexing fixes
  * motenc indexing fixes
  * mesa 5i20 indexing fixes
  * french translation improvements from Francis TISSERANT
  * fix out-of-order scheduling of motion and custom M-codes
  * fix leadscrew error compensation
  * fix bug #1734309, M2, M30 in MDI sometimes caused an error
  * fix uncommon incorrect path problem while using tolerance mode
  * fix incorrect automatic hiding of flood/mist buttons in AXIS gui

 -- Chris Radek <chris@timeguy.com>  Sun, 29 Jul 2007 19:26:46 -0500

emc2 (1:2.1.6) unstable; urgency=low

  * fix TkEMC jog increment/continuous doesn't show on screen
  * fix ppmc index polarity and HAL hookups
  * fix some incorrect comments in hal files
  * print a warning when a common hal 'net' error is made
  * improve documentation for R format arcs

 -- Chris Radek <chris@timeguy.com>  Thu,  7 Jun 2007 19:48:45 -0500

emc2 (1:2.1.5) unstable; urgency=low

  * set default gains in sum2 component to one instead of zero, so by default
    it sums its inputs
  * AXIS: pass ini file name along to POSTGUI_HALFILE
  * pickconfig: make keypad enter key work like main enter key - issue "OK"
  * halmeter: fix bug that caused slowdown or freeze if "select" is clicked
    while the selection dialog is already on-screen
  * revert "AXIS: fix changing axes with keyboard while jogging with the jog
    button", it caused more problems than it solved
  * add 'enable' pin to charge-pump component
  * fix holecircle
  * fix constraint violation right after a probing move
  * abort if the probe does not trip before a probing move ends
  * index handling fixes for the ppmc series
  * improve the initial viewpoint in perspective mode in AXIS preview
  * fix mini's jog speed popup

 -- Chris Radek <chris@timeguy.com>  Sun,  6 May 2007 14:48:22 -0500

emc2 (1:2.1.4) unstable; urgency=low

  * fix image-to-gcode
  * fix jog wheel moves that were stopped too soon
  * fix bug for the Mini GUI. Simultaneous jogging of multiple axes
    caused runaways.
  * give the axisui hal pins correct initial values so the jogwheel axis
    matches the screen initially
  * fix M51 (spindle speed override enable/disable)
  * add "velocity mode" for jogwheels - axis stops immediately when wheel stops,
    even though that loses position sync between the wheel and axis
  * AXIS: fix occasional warning 'invalid command name "-1211088452callit"'
  * AXIS: fix changing axes with keyboard while jogging with the jog button

 -- Chris Radek <chris@timeguy.com>  Sun, 25 Mar 2007 21:50:59 -0500

emc2 (1:2.1.3) unstable; urgency=low

  * make 'load' button work in classicladder
  * add french translation of axis
  * improve italian translation of axis
  * make 'milltask' not consume all CPU after 'run from line' has been used
  * new userspace component: hal_input for all Linux-recognized input devices
  * image-to-gcode: spindle speed and plunge feed rate can now be selected
  * image-to-gcode: tool shape compensation bugfixes
  * image-to-gcode: add documentation
  * stepgen: revise core to eliminate 1 count deadband and resulting "bobbles"
  * improve segment throughput for slow machines when using AXIS
  * fix cutter compensation sticky words when using zero radius tool
  * fix incorrect path in some circumstances after G40 in lathe mode
  * in AXIS, unhighlight a program line that was chosen interactively when
    starting a program.  this way, the highlight follows the running program.
  * fix some misformatted/truncated error messages

 -- Chris Radek <chris@timeguy.com>  Sun, 18 Mar 2007 01:38:52 -0500

emc2 (1:2.1.2) testing; urgency=low

  * change axis.N.homing from HAL parameter to pin, to allow external logic
  * add russian translation of AXIS
  * fix problem with tolerance mode and angular moves
  * fix g28 and g30 to go to the saved position (which is saved in native
    machine units) regardless of the currently-active gcode units
  * fix unreliable reading of encoders and digital inputs on pluto-servo board
  * fix intermittent error "IOError: [Errno 2] No such file or directory:
    'sim.var'"
  * fix a pinout problem in the stepper-xyza sample configuration
  * a few minor documentation updates
  * in AXIS, entries on the File menu were enabled/disabled incorrectly.
    Now when a program is running, Exit is disabled but Properties is enabled.
  * several fixes to tool compensation related to single-arc entry moves,
    relative (G91) mode, exit moves, use of sticky words from previous lines
  * fix problem with MACHINE ON which was left active on shutdown
  * fix circular move "task issue" debug output
  * allow configuration of the max linear jog speed in AXIS with
    [TRAJ]MAX_LINEAR_JOG_SPEED - especially useful for mixed linear+rotary
  * fix interactions between jogwheel, keyboard jogging, and homing
  * add jogwheel support to 'max' 4-axis sample configuration

 -- Chris Radek <chris@timeguy.com>  Sun, 11 Mar 2007 19:43:03 -0500

emc2 (1:2.1.1) testing; urgency=low

  * fix behavior of certain keys in the AXIS MDI entry field, particularly the
    numeric keypad arrows
  * improve unclear error messages about exceeding limits
  * change hal_joystick device to /dev/input/js0 which is standard on ubuntu
  * internationalization/translation fixes
  * fix problem running comp: ImportError: No module named yapps
  * fix bug that left the spindle on after abort
  * angled entry and exit for the canned threading cycle: see g76.ngc
  * fix halscope's trigger level when using an offset
  * m5i20 driver fix: hal bits should be on for any nonzero value, not just 1
  * remove outdated comments from several of the sample configurations
  * pluto_servo and serport hal drivers
  * in the AXIS touch-off window, accept the keypad's Enter key for OK

 -- Chris Radek <chris@timeguy.com>  Sun, 25 Feb 2007 19:28:58 -0600

emc2 (1:2.1.0) testing; urgency=low

  * Prepare for release
  * AXIS debug level dialog. Users can now choose verbosity directly from AXIS
  * HAL driver & sample config for the pluto FPGA board
  * AXIS home-all and pyvcp support
  * 'unobtainable step rate' error message. when the user requests a
    velocity which is too high (improper config) this gets reported as
    a warning during startup.
  * streamer (component for data passing from realtime to userspace)
  * removed HAL types s8, u8, s16, and u16.  HAL now uses float for
    analog values, bit for booleans, and s32 or u32 for integer values.
    The only users who will be affected are those with Universal Stepper
    Controller cards.  See item 9 at
    http://wiki.linuxcnc.org/cgi-bin/emcinfo.pl?UpdatingConfigurationsForDevelopmentVersions
  * merged classicladder 0.7.100
  * added a feed-hold HAL pin.  Added M codes to enable/disable feed
    override, spindle override, feed hold, and adaptive feed individually.
    Feed override is M50, spindle override is M51, adaptive feed is M52,
    and feed hold is M53.  G50/51 are no longer used to enable/disable
    adaptive feed, use M52 instead.
  * added support for block delete as defined by Section 2.2.2 in the
    RS274NGC_3 specs.
  * added support for optional program stop as defined by Section 2.2.3
    in the RS274NGC_3 specs.
  * manpages have been created for most rtapi and hal calls
  * added a userspace simulator which includes rtapi threads.
    Use "--enable-simulator" to enable this mode, which cannot
    be used to control real hardware
  * added support to optionally save joint positions between
    runs ([TRAJ] POSITION_FILE = position.txt)
  * added support to specify UNITS in literal in the ini.
    (e.g. [TRAJ] LINEAR_UNITS = mm )
  * fixed bug #1384883, optional stop was not optional.
  * AXIS is now a part of EMC2, not a separate source download.
  * Added a spindle-speed override. This allows to override the spindle
    speed during a program run. The MIN_SPINDLE_OVERRIDE and
    MAX_SPINDLE_OVERRIDE in the ini assure that speed doesn't get
    reduced or increased too much. 1.0 is 100%, just like feed override
  * Documentation can be built from source with the 'make docs' target
  * added realtime support for jogwheels.  Three HAL pins per axis:
    one accepts raw counts from the wheel, one sets the distance moved
    per count, and one enables that axis to move.
  * added 'adaptive feed', a HAL pin that can be used to scale the
    feedrate in real time.  Simular to feedrate override, but can
    only vary from 0.0 to 1.0, and reacts much faster.  Intended
    for use with EDM and other applications that require closed
    loop control of feedrate.
  * contouring performance is improved when using tolerance mode (G64 Pxxx)
  * G76 multipass threading cycle for lathes
  * lathe tool shape compensation and offsets
  * AXIS gui draws the lathe tool shape as described in the tool table
  * index pulse support for the PPMC family (for homing and spindle sensing)
  * "extra DAC" support for some PPMC cards
  * added FF2 (acceleration feedforward) to PID
  * new sample configs including a torch height controller and lathes
  * regression test infrastructure
  * emcrsh, a telnet based user interface
  * xemc and keystick user interfaces for low-powered computers
  * kinematics are loaded as modules, eliminating the need for recompiling
  * support for safe homing when several home switches to the same input pin
  * a "home all" message that homes the axes together or in a particular order
  * axis_manualtoolchange, which prompts the user to change the tool when
    the standard M6 is encountered in the program
  * AXIS configurable filtering, where an input file can be run through a
    filter to create gcode automatically
  * some example AXIS input filters for images and python code, and example
    inputs
  * readline support in halcmd
  * "net" HAL command which can simplify HAL files by replacing a "newsig"
    and several "link" commands with one command
  * "pwmgen" HAL component to make PWM generation simpler
  * leadscrew compensation
  * improved backlash compensation
  * many new inputs and outputs in halui
  * parallel port "X mode" (control port as inputs) which works on some
    hardware.  this gives a nice combination of 8 outputs and 9 inputs.
  * many improvements in presentation and usability in halscope
  * the configuration picker allows you to automatically copy a sample
    configuration to your home directory and/or create a launching icon
    on the desktop

 -- Chris Radek <chris@timeguy.com>  Sun, 28 Jan 2007 16:11:12 -0600

emc2 (1:2.0.5) unstable; urgency=low

  * fix units problem with G92/G92.3
  * fix typo in the license statement in a few files

 -- Chris Radek <chris@timeguy.com>  Sat,  2 Dec 2006 16:54:00 -0600

emc2 (1:2.0.4) unstable; urgency=low

  * use scientific notation in halmeter only when really necessary
  * fix a position jump on stepper machines when reenabling after estop
  * fix moving to [EMCIO]TOOL_CHANGE_POSITION during M6
  * detect and report to the user some realtime problems (unexpected delays)
    that reflect a problem with the hardware or realtime subsystem.
  * fix step sometimes moving significantly past the end of a segment.
  * fix bug where hitting step too quickly in a row could cause a resume.

 -- Chris Radek <chris@timeguy.com>  Fri, 20 Oct 2006 22:20:34 -0500

emc2 (1:2.0.3) unstable; urgency=low

  * stupid bugfix - I forgot to enable the loading of probe_parport.

 -- Chris Radek <chris@timeguy.com>  Wed,  2 Aug 2006 21:51:29 -0500

emc2 (1:2.0.2) unstable; urgency=low

  * add probe_parport module for machines with plug-and-play parports that
    require initialization before working
  * fix velocity and acceleration in teleop mode (non-trivial kinematics
    machines only)
  * fix G33's K word to use programmed G20/G21 units as appropriate
  * fix possible error when halcmd's output is piped to a program
  * move the Gnome menu entry for EMC from "Other" to a "CNC" group

 -- Chris Radek <chris@timeguy.com>  Mon, 31 Jul 2006 19:32:54 -0500

emc2 (1:2.0.1) unstable; urgency=low

  * several fixes for blending of very short segments
  * fix for occasional following error while decelerating after abort
  * stop jogs a bit short of the soft limits to make sure they are never
    reached
  * fix to honor [TASK]CYCLE_TIME which was being ignored
  * fix to remove spurious limit-exceeded warning when homing on a limit
    switch
  * double the size of the hal shared memory block for very complex hal
    configurations like on the Mazak at CNC workshop
  * fix some tmp file handling in classicladder
  * now stepper systems recover correctly after following errors
    (previously turning the machine back on often caused another following
    error)
  * fix a tkemc blocky font that appeared on some X servers
  * EMC now verifies that it has exclusive access to the parallel port.
    This solves many possible problems including overnight cron jobs
    that interfere with the parallel port.  If EMC can't get exclusive
    access, it will now correctly abort with an error.  THE 2.0.1 PACKAGE
    ALSO DISABLES THE parport_pc KERNEL MODULE, BY ADDING A FILE
    IN /etc/modprobe.d/.  THIS WILL DISABLE PARALLEL PORT PRINTERS.

 -- Chris Radek <chris@timeguy.com>  Sun,  4 Jun 2006 19:37:05 -0500

emc2 (1:2.0.0) unstable; urgency=low

  * fix tkemc's help
  * halshow, a way to view the state of the running hal
  * emccalib now handles more than one hal command that refer to the
    same ini variable
  * many internationalization fixes
  * update some readmes in the sample configurations

 -- Chris Radek <chris@timeguy.com>  Sun,  7 May 2006 16:41:49 -0500

emc2 (TESTING-2006-05-02) testing; urgency=low

  * fix wrong center point position in XZ and YZ arcs while using tool
    length offsets
  * fix abort during spindle-synchronized operations and the subsequent run
  * fix cfg="config string with spaces" loading hal modules (especially
    important for hal_parport)
  * minor bugfixes to emccalib
  * the initial configuration picker defaults to the last-run configuration,
    so you can just hit Enter or click OK to start.
  * disable halconfig for now

 -- Chris Radek <chris@timeguy.com>  Tue,  2 May 2006 13:11:46 -0500

emc2 (TESTING-2006-04-29) testing; urgency=low

  * improvement to the validation of arcs using the R format (which
    fixes unnecessary errors about endpoint radii not matching)
  * fix following errors when restarting after hitting a limit switch
    during a jog
  * fix g28/g30 to send all axes, not just XYZ, to the specified point
  * fix spurious incorrect velocity and acceleration after an abort
  * fix a rounding error that caused some ABC-only moves to not move
  * a few missing translations in mini were fixed
  * fix error in the simulated encoder that caused the counts to be
    off by one in some cases

 -- Chris Radek <chris@timeguy.com>  Sat, 29 Apr 2006 18:27:11 -0500

emc2 (TESTING-2006-04-09) testing; urgency=low

  * Modified the motion control module to behave more like
    other HAL modules - it no longer adds its functions to threads
    automatically.  All the sample configs have been changed to explicitly
    add the functions. USERS WHO HAVE CUSTOM CONFIGS WILL NEED TO DO
    THE SAME.
  * change all PERIOD specifications from seconds to nanoseconds.  USERS WHO
    HAVE CUSTOM CONFIGS WILL NEED TO DO THE SAME.
  * Standardize on all drivers dividing counts by input scale. formerly,
    some divided by the scale and some multiplied.  USERS MAY HAVE TO FIX
    THIS SCALE IN ANY CUSTOM CONFIGURATIONS.
  * A new pin "count" exists for freqgen.  It is the same as the internal
    symbol "count" show in the hal introduction pdf.
  * A bug in the univpwm ini's fourth axis is fixed
  * There is a new sim_encoder hal object that takes as input a speed and
    generates simulated quadrature and index pulse output.
  * Fix misreporting of the current feed rate in the GUI: even though the
    machine still moved at the correct rate, the reported number was sometimes
    off by a factor of 25.4.
  * Add the beginnings of halui, an extensible way to run EMC using a real
    front panel (switches/knobs/encoders).
  * Standardize on an encoder index pulse being called phase Z, not I
  * Bugfix to make the STG dacs come up initially at 0v, not -10v, for the
    first msec
  * Support variable substitutions in the hal file from the ini.  the format
    is [INI_SECTION]INI_VARIABLE
  * Logging of data from halscope (unfinished)
  * Some translation fixes for german
  * Enhancements to the editor in the mini GUI
  * emccalib, an online tuning editor
  * Sample configuration for a servo-driven etch-a-sketch using a very simple
    servo driver
  * Some fixes to the m5i20 sample configuration
  * Add new simulation configuration with simulated motors and encoders
  * Fix tool load loopback in the stg sample configuration
  * New hal joystick driver
  * New manpages for hal_joystick and halmeter
  * Very preliminary threading (spindle synchronized motion) support
  * Minor look-and-feel fixes in halmeter, halscope
  * Many internationalization fixes
  * Some copyright messages updated
  * New "max" sample configuration for experimenting with threading code
  * install i18n support for lots of the tcl programs including tkemc/mini

 -- Chris Radek <chris@timeguy.com>  Mon, 10 Apr 2006 21:08:37 -0500

emc2 (TESTING-2006-03-12) testing; urgency=low

  * make blend tolerance match the current program units (G20/G21)

 -- Chris Radek <chris@timeguy.com>  Sun, 12 Mar 2006 14:16:24 -0600

emc2 (TESTING-2006-03-11) testing; urgency=low

  * an entirely new trajectory planner with many, many bugfixes
  * new blend tolerance mode
  * sample hexapod configuration/kinematics
  * sample four axis stepper configuration
  * sample vti configuration

 -- Chris Radek <chris@timeguy.com>  Sat, 11 Mar 2006 21:56:24 -0600

emc2 (TESTING-2006-03-02) testing; urgency=low

  * the mini GUI has a fix in font handling (for the large XYZ readout)
  * M6 now correctly causes an error if there is no prepped tool (Txx)
  * the STG sample ini file had two mm axes and one inch; now they are all mm.
  * the STG driver multipiled by INPUT_SCALE instead of dividing like the rest
    of the HAL drivers; this is fixed.
  * a bug that allowed G1 with no feed rate after a G0 is fixed
  * support passing an initial program to load, for AXIS

 -- Chris Radek <chris@timeguy.com>  Thu,  2 Mar 2006 20:04:28 -0600

emc2 (TESTING-2006-02-26) testing; urgency=low

  * new emc(1) manpage that shows the usage and the config search path
  * the mini gui's startup is now much faster
  * fixes for trajectory planning at high velocity - fix bogus reversals
  * do not blend corners of 90 degrees or sharper
  * fix build of the vti driver on 2.4 kernels
  * fix make clean rule to not require generating dependencies

 -- Chris Radek <chris@timeguy.com>  Sun, 26 Feb 2006 20:05:58 -0600

emc2 (TESTING-2006-02-19) testing; urgency=low

  * enable the Mxxx commands
  * install M101 executable
  * update and install halcmd man page
  * fix minor build problem on BDI systems (related to sudo/PWD)
  * add new VTI hal driver
  * process rtapi.conf with configure, instead of generating it with make
  * restrict allowable module extensions in emc_module_helper
  * remove some interpreter debug output.
  * build this deb with new version format that matches emc's version

 -- Chris Radek <chris@timeguy.com>  Sun, 19 Feb 2006 16:29:26 -0600

emc2 (2.0.0-alpha21) testing; urgency=low

  * Security enhancement: halcmd now loads modules using 
    emc_module_helper, so it no longer needs to be setuid root.
  * many enhancements to pickconfig
  * add version numbering support, for display on axis and tkemc's
    help/about screens
  * clean up some debug output

 -- Chris Radek <chris@timeguy.com>  Tue, 14 Feb 2006 20:16:44 -0600

emc2 (2.0.0-alpha20) testing; urgency=low

  * /usr/lib/librs274.so in emc2, not emc2-dev

 -- Chris Radek <chris@timeguy.com>  Mon, 13 Feb 2006 10:03:00 -0600

emc2 (2.0.0-alpha19) testing; urgency=low

  * fix a few bugs in the config picker and emc script
  * speed up realtime tasks markedly (fix problem requiring large
    BASE_PERIOD lately)

 -- Chris Radek <chris@timeguy.com>  Sun, 12 Feb 2006 22:03:00 -0600

emc2 (2.0.0-alpha18) testing; urgency=low

  * new build system, new config picker

 -- Chris Radek <chris@timeguy.com>  Sat, 11 Feb 2006 22:25:02 -0600

emc2 (2.0.0-alpha17) testing; urgency=low

  * alex's fixes to tkemc, univpwm setup changes

 -- Chris Radek <chris@timeguy.com>  Tue,  7 Feb 2006 22:25:02 -0600

emc2 (2.0.0-alpha16) testing; urgency=low

  * rebuild for 2.6.12-magma_cjr10

 -- Chris Radek <chris@timeguy.com>  Mon,  6 Feb 2006 21:00:00 -0600

emc2 (2.0.0-alpha15) testing; urgency=low

  * turn off debug output for sim-AXIS since the madly-scrolling
    gnome-terminal is rough on the x-server.

 -- Chris Radek <chris@timeguy.com>  Sun,  5 Feb 2006 13:47:24 -0600

emc2 (2.0.0-alpha14) testing; urgency=low

  * tkemc font fix (wasn't big enough)

 -- Chris Radek <chris@timeguy.com>  Sat,  4 Feb 2006 17:34:00 -0600

emc2 (2.0.0-alpha13) testing; urgency=low

  * tkemc help files

 -- Chris Radek <chris@timeguy.com>  Sat,  4 Feb 2006 14:41:00 -0600

emc2 (2.0.0-alpha12) testing; urgency=low

  * move doc files to the right location
  * move TkEmc to the right location
  * don't compress the pdf file!

 -- Chris Radek <chris@timeguy.com>  Wed,  1 Feb 2006 14:11:36 -0600

emc2 (2.0.0-alpha11) testing; urgency=low

  * -dev package

 -- Chris Radek <chris@timeguy.com>  Wed,  1 Feb 2006 14:11:36 -0600

emc2 (2.0.0-alpha10) testing; urgency=low

  * Fix Suggest due to renamed AXIS package
  * Source package build stuff and build cleanup, thanks jepler

 -- Chris Radek <chris@timeguy.com>  Wed,  1 Feb 2006 10:59:36 -0600

emc2 (2.0.0-alpha9) testing; urgency=low

  * AXIS sim configuration

 -- Chris Radek <chris@timeguy.com>  Mon, 30 Jan 2006 23:00:59 -0600

emc2 (2.0.0-alpha8) testing; urgency=low

  * cosmetic changes
  * fix tkemc resources (again?)

 -- Chris Radek <chris@timeguy.com>  Mon, 30 Jan 2006 18:08:56 -0600

emc2 (2.0.0-alpha7) testing; urgency=low

  * fix dependencies

 -- Chris Radek <chris@timeguy.com>  Mon, 30 Jan 2006 14:05:41 -0600

emc2 (2.0.0-alpha6) testing; urgency=low

  * fix tkemc resources, fix program path /usr/share/emc/ncfiles

 -- Chris Radek <chris@timeguy.com>  Mon, 30 Jan 2006 14:05:41 -0600

emc2 (2.0.0-alpha5) testing; urgency=low

  * finish removing sudo dependencies

 -- Chris Radek <chris@timeguy.com>  Sun, 29 Jan 2006 17:40:38 -0600

emc2 (2.0.0-alpha4) testing; urgency=low

  * fix sudo problems by using emc_module_helper

 -- Chris Radek <chris@timeguy.com>  Sat, 28 Jan 2006 18:42:00 -0600

emc2 (2.0.0-alpha3) testing; urgency=low

  * fix for bug 1205237 (getting stuck in MANUAL mode), thanks alex_joni

 -- Chris Radek <chris@timeguy.com>  Sat, 28 Jan 2006 12:14:00 -0600

emc2 (2.0.0-alpha2) testing; urgency=low

  * wizard image fix

 -- Chris Radek <chris@timeguy.com>  Sat, 28 Jan 2006 12:14:00 -0600

emc2 (2.0.0-alpha1) testing; urgency=low

  * udev fix

 -- Chris Radek <chris@timeguy.com>  Sat, 28 Jan 2006 10:52:57 -0600

emc2 (2.0.0-alpha0) testing; urgency=low

  * Initial build.

  * 2006.01.28 - fixed bug #1205237, mode switching sometimes hung

  * 2006.01.08 - M62/M63 digital outputs synchronous to motion
               M64/M65 digital outputs that get set right away

  * 2006.01.06 - work on halconfig.tcl, it is used to display/configure HAL data
               requires the BWidget package, realtime, and HAL to run.

  * 2006.01.04 - fix bug #1387740, a motion that goes nowhere clears feedrate

  * 2006.01.01 - the config picker has i18n support, a german translation exists

  * 2005.12.20 - a new config picker has been written, if you start just the 
               runscript this one helps you choose a config to run

  * 2005.12.13 - new runscript, and config organisation
               work towards the first release of emc2

  * 2005.xx.xx - emc2 now supports tool-changing in complex scenarios
    
  * 2005.xx.xx - classicladder now a HAL component, a software PLC
   
  * 2004.xx.xx - HAL (the Hardware Abstraction Layer) is used for 
               adressing hardware drivers, and allows fir simple configuration

 -- Alex Joni <alex_joni@users.sourceforge.net>  Thu, 21 Jan 2006 22:50:00 +0200<|MERGE_RESOLUTION|>--- conflicted
+++ resolved
@@ -1,10 +1,9 @@
-<<<<<<< HEAD
 emc2 (1:2.5.0~pre) hardy; urgency=low
 
   * (fill out this changelog before releasing)
 
  -- Jeff Epler <jepler@unpythonic.net>  Sat, 31 Jul 2010 12:41:10 -0500
-=======
+
 emc2 (1:2.4.6) lucid; urgency=low
 
   * documentation: various improvements
@@ -37,7 +36,6 @@
   * touchy: fix display of 3-digit active gcodes
 
  -- jepler <jepler@unlucky.unpythonic.net>  Fri, 26 Nov 2010 11:34:57 -0600
->>>>>>> 8750a3b8
 
 emc2 (1:2.4.5) lucid; urgency=low
 
