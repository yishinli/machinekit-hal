<<<<<<< HEAD
:ini: {basebackend@docbook:'':ini}
:hal: {basebackend@docbook:'':hal}
:ngc: {basebackend@docbook:'':ngc}
=======
= M Codes
>>>>>>> 988ec69c

[[cha:m-codes]] (((M Codes)))

== M Code Quick Reference Table [[m-code-quick-reference]]
[width="60%", options="header", cols="2^,5<"]
|========================================
<<<<<<< HEAD
|Code                                          | Description
|<<sec:M0-M1,M0 M1>>                           | Program Pause
|<<sec:M2-M30,M2 M30>>                         | Program End
|<<sec:M30-M60,M30 M60>>                       | Program Pause
|<<sec:M60, M60>>                              | Program End
|<<sec:M3-M4-M5,M3 M4 M5>>                     | Spindle Control
|<<sec:M6-Tool-Change,M6>>                     | Tool Change
|<<sec:M7-M8-M9,M7 M8 M9>>                     | Coolant Control
|<<sec:M48-Both-Override,M48>>                 | Feed & Spindle Overrides Enabled
|<<sec:M49-Neither-Override,M49>>              | Feed & Spindle Overrides Disabled
|<<sec:M50-Feed-Override,M50>>                 | Feed Override Control
|<<sec:M51-Spindle-Override,M51>>              | Spindle Override Control
|<<sec:M52-Adaptive-Feed-Control,M52>>         | Adaptive Feed Control
|<<sec:M53-Feed-Stop-Control,M53>>             | Feed Stop Control
|<<sec:M61-Set-Current-Tool-Number,M61>>       | Set Current Tool Number
|<<sec:M62-to-M65,M62-65>>                     | Output Control
|<<sec:M66-Input-Control,M66>>                 | Input Control
|<<sec:M67-Analog-Output,M67>>                 | Analog Output Control
|<<sec:M68-Analog-Output,M68>>                 | Analog Output Control
|<<sec:M70-Save-Modal-State,M70>>              | Save Modal State
|<<sec:M71-Invalidate-Stored-Modal-State,M71>> | Invalidate Stored Modal State
|<<sec:M72-Restore-Modal-State,M72>>           | Restore Modal State
|<<sec:M73-Save-Autorestore-Modal-State,M73>>  | Save Autorestore Modal State
|<<sec:M100-to-M199,M100-M199>>                | User Defined M-Codes 
=======
|Code                                    | Description
|<<sec:M0-M1,M0 M1>>                     | Program Pause
|<<sec:M2-M30,M2 M30>>                   | Program End
|<<sec:M30-M60,M30 M60>>                 | Program Pause
|<<sec:M60, M60>>                        | Program End
|<<sec:M3-M4-M5,M3 M4 M5>>               | Spindle Control
|<<sec:M6-Tool-Change,M6>>               | Tool Change
|<<sec:M7-M8-M9,M7 M8 M9>>               | Coolant Control
|<<sec:M48-Both-Override,M48>>           | Feed & Spindle Overrides Enabled
|<<sec:M49-Neither-Override,M49>>        | Feed & Spindle Overrides Disabled
|<<sec:M50-Feed-Override,M50>>           | Feed Override Control
|<<sec:M51-Spindle-Override,M51>>        | Spindle Override Control
|<<sec:M52-Adaptive-Feed-Control,M52>>   | Adaptive Feed Control
|<<sec:M53-Feed-Stop-Control,M53>>       | Feed Stop Control
|<<sec:M61-Set-Current-Tool-Number,M61>> | Set Current Tool Number
|<<sec:M62-to-M65,M62-65>>               | Output Control
|<<sec:M66-Input-Control,M66>>           | Input Control
|<<sec:M67-Analog-Output,M67>>           | Analog Output Control
|<<sec:M68-Analog-Output,M68>>           | Analog Output Control
|<<sec:M100-to-M199,M100-M199>>          | User Defined M-Codes
>>>>>>> 988ec69c
|========================================


== M0, M1 Program Pause[[sec:M0-M1]]
(((M0 Program Pause)))(((M1 Program Optional Pause)))

* 'M0' - pause a running program temporarily. EMC2 remains
         in the Auto Mode so MDI and other manual actions
         are not enabled. Pressing the cycle start button
         will restart the program at the following line.

* 'M1' - pause a running program temporarily if the optional
         stop switch is on. EMC2 remains in the Auto Mode
         so MDI and other manual actions are not enabled.
         Pressing the cycle start button
         will restart the program at the following line.

[NOTE]
It is OK to program 'M0' and 'M1' in MDI mode,
but the effect will probably not be noticeable,
because normal behavior in MDI mode is 
to stop after each line of input anyway.

== M2, M30 Program End[[sec:M2-M30]]
(((M2 Program End)))(((M30 Program End)))

* 'M2' - end the program. Pressing cycle start will
         start the program at the beginning of the file.
         
* 'M30' - exchange pallet shuttles and end the program.
          Pressing cycle start will start the program
          at the beginning of the file.

Both of these commands have the following effects:

. Change from Auto mode to MDI mode.
. Origin offsets are set to the default (like 'G54').
. Selected plane is set to XY plane (like 'G17').
. Distance mode is set to absolute mode (like 'G90').
. Feed rate mode is set to units per minute (like 'G94').
. Feed and speed overrides are set to ON (like 'M48').
. Cutter compensation is turned off (like 'G40').
. The spindle is stopped (like 'M5').
. The current motion mode is set to feed (like 'G1').
. Coolant is turned off (like 'M9').

[NOTE]
Lines of code after M2/M30 will not be executed.
Pressing cycle start will start the program
at the beginning of the file.

== M60 Program Pause[[sec:M60]]
(((M60 Program Pause)))

* 'M60' - exchange pallet shuttles and then pause a running program
          temporarily (regardless of the setting of the optional stop
          switch). Pressing the cycle start button
          will restart the program at the following line.

== M3, M4, M5 Spindle Control[[sec:M3-M4-M5]]
(((M3 Spindle CW)))(((M4 Spindle CCW)))(((M5 Spindle Stop)))

* 'M3' - start the spindle clockwise at the 'S' speed.
* 'M4' - start the spindle counterclockwise at the 'S' speed.
* 'M5' - stop the spindle.

It is OK to use 'M3' or 'M4' if the <<sec:S-spindle-speed,S>>
spindle speed is set to zero. If this is done
(or if the speed override switch is enabled and set to zero),
the spindle will not start turning.
If, later, the spindle speed is set above zero
(or the override switch is turned up),
the spindle will start turning.
It is OK to use 'M3' or 'M4' when the spindle is already
turning or to use 'M5' when the spindle is already stopped.

== M6 Tool Change[[sec:M6-Tool-Change]]

(((M6-Tool-Change)))

=== Manual Tool Change

If the HAL component hal_manualtoolchange is loaded,
M6 will stop the spindle and prompt the user to change the tool
based on the last 'T-' number programmed.
For more information on hal_manualtoolchange see
the (<<sec:Manual-Tool-Change,Manual Tool Change>>) Section.

=== Tool Changer

To change a tool in the spindle from the tool currently in the spindle
to the tool most recently selected (using a T word - see Section
<<sec:T-Select-Tool,Select Tool>>), program 'M6'.
When the tool change is complete:

* The spindle will be stopped. 
* The tool that was selected (by a T word on the same line or on any
   line after the previous tool change) will be in the spindle.
   The T number is an integer giving the
   changer slot of the tool (not its id).
* If the selected tool was not in the spindle before the tool change,
   the tool that was in the spindle
   (if there was one)
   will be in its changer slot.
* If configured in the .ini file some axis positions may move when a M6
   is issued. See the EMCIO section of the Integrator's Manual for more
   information on tool change options.
* No other changes will be made. For example, coolant will continue to
   flow during the tool change unless it has been turned off by an 'M9'.

[WARNING]
The tool length offset is not changed by 'M6', use 'G43' after the
'M6' to change the tool length offset.

The tool change may include axis motion. 
It is OK (but not useful) to program a change to the tool already in the spindle.
It is OK if there is no tool in the selected slot;
in that case, the spindle will be empty after the tool change.
If slot zero was last selected,
there will definitely be no tool in the spindle after a tool change. The tool
changer will have to be setup to perform the tool change in hal and possibly
classicladder.

== M7, M8, M9 Coolant Control[[sec:M7-M8-M9]]
(((M7 Mist Coolant)))(((M8 Flood Coolant)))(((M9 Coolant Off)))

* 'M7' - turn mist coolant on.
* 'M8' - turn flood coolant on.
* 'M9' - turn all coolant off.

It is OK to use any of these commands, regardless of the current coolant
state.

== M48, M49 Override Control[[sec:M48-M49-Override]]
(((M48, M49 Override Control)))

* 'M48' - enable the spindle speed and feed rate override controls.
* 'M49' - disable both controls.

It is OK to enable or disable the controls when 
they are already enabled or disabled. 
See the <<sec:Feed-Interaction,Feed Interaction>> Section for more details.

== M50 Feed Override Control[[sec:M50-Feed-Override]]
(((M50 Feed Override Control)))

* 'M50 <P1>' - enable the feed rate override control. The P1
               is optional. 
* 'M50 P0' - disable the feed rate control.
 
While disabled the feed override will have no influence,
and the motion will be executed at programmed feed rate.
(unless there is an adaptive feed rate override active).

== M51 Spindle Speed Override Control[[sec:M51-Spindle-Override]]
(((M51 Spindle Speed Override)))

* 'M51 <P1>' - enable the spindle speed override control. The P1
               is optional. 
* 'M51 P0' - disable the spindle speed override control program.
             While disabled the spindle speed override will have
             no influence, and the spindle speed will have the
             exact program specified value of the S-word
             (described in <<sec:S-Set-Spindle,Spindle Speed>> Section).

== M52 Adaptive Feed Control[[sec:M52-Adaptive-Feed-Control]]
(((M52 Adaptive Feed Control)))

* 'M52 <P1>' - use an adaptive feed. The P1 is optional.
* 'M52 P0' - stop using adaptive feed.
 
When adaptive feed is enabled, some external input value is used together
with the user interface feed override value and the commanded feed rate
to set the actual feed rate. In EMC2, the HAL pin 'motion.adaptive-feed'
is used for this purpose. Values on 'motion.adaptive-feed' should range
from 0 (feed hold) to 1 (full speed).

== M53 Feed Stop Control[[sec:M53-Feed-Stop-Control]]
(((M53 Feed Stop Control)))

* 'M53 <P1>' - enable the feed stop switch. The P1 is optional.
               Enabling the feed stop switch will allow motion to be
               interrupted by means of the feed stop control. In EMC2,
               the HAL pin 'motion.feed-hold' is used for this purpose. A 'true'
               value will cause the motion to stop when 'M53' is active.

* 'M53 P0' - disable the feed stop switch. The state of 'motion.feed-hold'
             will have no effect on feed when M53 is not active.


== M61 Set Current Tool Number[[sec:M61-Set-Current-Tool-Number]]
(((M61 Set Current Tool Number)))

* 'M61 Q-' - change the current tool number while in MDI or Manual mode.
             One use is when you power up EMC with a tool currently in
             the spindle you can set that tool number without doing a tool change.

It is an error if:

* Q- is not 0 or greater

== M62 to M65 Output Control[[sec:M62-M65]]
(((M62 to M65 Output Control)))

* 'M62 P-' - turn on digital output synchronized with motion.
             The P- word specifies the digital output number.

* 'M63 P-' - turn off digital output synchronized with motion.
             The P- word specifies the digital output number.

* 'M64 P-' - turn on digital output immediately.
             The P- word specifies the digital output number.

* 'M65 P-' - turn off digital output immediately.
             The P- word specifies the digital output number.

The P-word ranges from 0 to a default value of 3. If needed the the
number of I/O can be increased by using the num_dio parameter when loading
the motion controller. See the Integrator's Manual Configuration Section EMC and
HAL section for more information.

The M62 & M63 commands will be queued. Subsequent commands referring
to the same output number will overwrite the older settings. More than
one output change can be specified by issuing more than one M62/M63
command.

The actual change of the specified outputs will happen at the
beginning of the next motion command. If there is no subsequent motion
command, the queued output changes won't happen. It's best to always
program a motion g-code (G0, G1, etc) right after the M62/63.

M64 & M65 happen immediately as they are received by the motion
controller. They are not synchronized with movement, and they will
break blending.

== M66 Wait on Input[[sec:M66-Input-Control]]
(((M66 Input Control)))

----
M66 P- | E- <L->
----
* 'P-' - specifies the digital input number from 0 to 3.
* 'E-' - specifies the analog input number from 0 to 3.
* 'L-' - specifies the wait mode type.
**   'Mode 0: IMMEDIATE' - no waiting, returns immediately.
       The current value of the input is stored in parameter #5399
**   'Mode 1: RISE' - waits for the selected input to perform a rise event.
**   'Mode 2: FALL' - waits for the selected input to perform a fall event.
**   'Mode 3: HIGH' - waits for the selected input to go to the HIGH state.
**   'Mode 4: LOW' - waits for the selected input to go to the LOW state.
* 'Q-' - specifies the timeout in seconds for waiting. If the timeout is
         exceeded, the wait is interrupt, and the variable #5399 will be holding
         the value -1. The Q value is ignored if the L-word is zero (IMMEDIATE).
         A Q value of zero is an error if the L-word is non-zero.

* Mode 0 is the only one permitted for an analog input.

.M66 Example Lines
----
M66 P0 L3 (wait for digital input 0 to turn on)
M66 E1 L1 (wait for analog input 1 to rise)
----

M66 wait on an input stops further execution of the program, until the
selected event (or the programmed timeout) occurs.

It is an error to program M66 with both a P-word and an E-word (thus
selecting both an analog and a digital input).In EMC2 these inputs are
not monitored in real time and thus should not be used for
timing-critical applications.

The number of I/O can be increased
by using the num_dio or num_aio parameter when
loading the motion controller. See the Integrator's
Manual, Configuration Section, EMC and HAL subsection, for more
information. 

== M67 Synchronized Analog Output[[sec:M67-Analog-Output]]
(((M67 Analog Motion Output Control)))

----
M67 E- Q-
----
* 'M67' - set an analog output synchronized with motion.
* 'E-' - output number ranging from 0 to 3.
* 'Q-' - is the value to set (set to 0 to turn off).

The actual change of the specified outputs will happen at the
beginning of the next motion command. If there is no subsequent motion
command, the queued output changes won't happen. It's best to always
program a motion g-code (G0, G1, etc) right after the M67. M67 functions
the same as M62-63.

The number of I/O can be increased by
using the num_aio parameter when loading the motion controller. See the
'EMC2 and HAL' chapter in the Configuration Section of the Integrator
Manual for more information on the Motion Controller.

== M68 Analog Output[[sec:M68-Analog-Output]]
(((M68 Analog Aux Output Control)))

----
M68 E- Q-
----
* 'M68' - set an analog output immediately.
* 'E-' - output number ranging from 0 to 3.
* 'Q-' - is the value to set (set to 0 to turn off).

M68 output happen immediately as they are received by the motion
controller. They are not synchronized with movement, and they will
break blending. M68 functions the same as M64-65.

The number of I/O can be increased by using the
num_aio parameter when loading the motion controller. See the 'EMC2 and
HAL' chapter in the Configuration Section of the Integrator's Manual for
more information on the Motion Controller. 

== M70 Save Modal State[[sec:M70-Save-Modal-State]]
(((M70 Save Modal State)))

To explicitly save the modal state at the current call level, program
'M70'. Once modal state has been saved with 'M70', it can be restored
to exactly that state by executing an 'M72'.

A pair of 'M70' and 'M72' instructions will typically be used to
protect a program against inadvertant modal changes within
subroutines.

[[saved_state_by_M70]]
The state saved consists of:

* current G20/G21 settings (imperial/metric)
* selected plane (G17/G18/G19 G17.1,G18.1,G19.1)
* status of cutter compensation (G40,G41,G42,G41.1,G42,1)
* distance mode - relative/absolute (G90/G91)
* feed mode (G93/G94,G95)
* current coordinate system (G54-G59.3)
* tool length compensation status (G43,G43.1,G49)
* retract mode (G98,G99)
* spindle mode (G96-css or G97-RPM)
* arc distance mode (G90.1, G91.1)
* lathe radius/diameter mode (G7,G8)
* path control mode (G61, G61.1, G64)
* current feed and speed ('F' and 'S' values)
* spindle status (M3,M4,M5) - on/off and direction
* mist (M7) and flood (M8) status
* speed override (M51) and feed override (M50) settings
* adaptive feed setting (M52)
* feed hold setting (M53)

Note that in particular, the motion mode (G1 etc) is NOT restored.

'current call level' means either:

 * executing in the main program. There is a single storage location
 for state at the main program level; if several 'M70' instructions
 are executed in turn, only the most recently saved state is restored
 when an 'M72' is executed.

 * executing within a G-code subroutine. The state saved with 'M70'
 within a subroutine behaves exactly like a local named parameter - it
 can be referred to only within this subroutine invocation with an
 'M72' and when the subroutine exits, the paramter goes away.

A recursive invocation of a subroutine introduces a new call level.

== M71 Invalidate Stored Modal State[[sec:M71-Invalidate-Stored-Modal-State]]
(((M71 Invalidate Stored Modal State)))

<<saved_state_by_M70,Modal state saved with an 'M70'>> or by an
<<sec:M73-Save-Autorestore-Modal-State, 'M73'>> at the current call
level is invalidated (cannot be restored from anymore).

A subsequent 'M72' at the same call level will fail.

If executed in a subroutine which protects modal state by an 'M73', a
subsequent return or endsub will *not* restore modal state.

The usefulness of this feature is dubious. It should not be relied upon as it might
go away.

== M72 Restore Modal State[[sec:M72-Restore-Modal-State]]
(((M72 Restore Modal State)))

<<saved_state_by_M70,Modal state saved with an 'M70'>> code can be
restored by executing an 'M72'.

The handling of G20/G21 is specially treated as feeds are interpreted
differently depending on G20/G21: if length units (mm/in) are about to
be changed by the restore operation, 'M72 'will restore the distance
mode first, and then all other state including feed to make sure the
feed value is interpreted in the correct unit setting.

It is an error to execute an 'M72' with no previous 'M70' save
operation at that level.

The following example demonstrates saving and explicitely restoring
modal state around a subroutine call using 'M70' and 'M72'. Note that
the 'imperialsub' subroutine is not "aware" of the M7x features and can be
used unmodified:

[source,{ngc}]
---------------------------------------------------------------------
O<showstate> sub
(DEBUG, imperial=#<_imperial> absolute=#<_absolute> feed=#<_feed> rpm=#<_rpm>)
O<showstate> endsub

O<imperialsub> sub
g20 (imperial)
g91 (relative mode)
F5 (low feed)
S300 (low rpm)
(debug, in subroutine, state now:)
o<showstate> call
O<imperialsub> endsub

; main program
g21 (metric)
g90 (absolute)
f200 (fast speed)
S2500 (high rpm)

(debug, in main, state now:)
o<showstate> call

M70 (save caller state in at global level)
O<imperialsub> call
M72 (explicitely restore state)

(debug, back in main, state now:)
o<showstate> call
m2
---------------------------------------------------------------------

== M73 Save and Autorestore Modal State[[sec:M73-Save-Autorestore-Modal-State]]
(((M73 Save and Autorestore Modal State)))

To save modal state within a subroutine, and restore state on
subroutine 'endsub' or any 'return' path, program 'M73'.

Aborting a running program in a subroutine which has an 'M73'
operation will *not* restore state .

Also, the normal end ('M2') of a main program which contains an 'M73'
will *not* restore state.

The suggested use is at the beginning of a O-word subroutine as in the
following example. Using 'M73' this way enables designing subroutines
which need to modify modal state but will protect the calling program
against inadvertant modal changes. Note the use of
<<sec:Predefined-Named-Parameters, predefined named parameters>> in
the 'showstate' subroutine.

[source,{ngc}]
---------------------------------------------------------------------
O<showstate> sub
(DEBUG, imperial=#<_imperial> absolute=#<_absolute> feed=#<_feed> rpm=#<_rpm>)
O<showstate> endsub

O<imperialsub> sub
M73 (save caller state in current call context, restore on return or endsub)
g20 (imperial)
g91 (relative mode)
F5 (low feed)
S300 (low rpm)
(debug, in subroutine, state now:)
o<showstate> call

; note - no M72 is needed here - the following endsub or an
; explicit 'return' will restore caller state
O<imperialsub> endsub

; main program
g21 (metric)
g90 (absolute)
f200 (fast speed)
S2500 (high rpm)
(debug, in main, state now:)
o<showstate> call
o<imperialsub> call
(debug, back in main, state now:)
o<showstate> call
m2
---------------------------------------------------------------------

=== Selectively restoring modal state by testing predefined parameters [[sec:Selectively-restoring-modal-state]]

Executing an 'M72' or returning from a subroutine which contains an
'M73' will restore <<saved_state_by_M70,*all* modal state saved>>.

If only some aspects of modal state should be preserved, an
alternative is the usage of <<sec:Predefined-Named-Parameters,
predefined named parameters>>, local parameters and conditional
statements. The idea is to remember the modes to be restored at the
beginning of the subroutine, and restore these before exiting. Here is
an example, based on snippet of 'nc_files/tool-length-probe.ngc':

[source,{ngc}]
---------------------------------------------------------------------
O<measure> sub   (measure reference tool)
;
#<absolute> = #<_absolute>  (remember in local variable if G90 was set)
;
g30 (above switch)
g38.2 z0 f15 (measure)
g91 g0z.2 (off the switch)
#1000=#5063 (save reference tool length)
(print,reference length is #1000)
;
O<restore_abs> if [#<absolute>]
    g90 (restore G90 only if it was set on entry:)
O<restore_abs> endif
;
O<measure> endsub

---------------------------------------------------------------------

== M100 to M199 User Defined Commands[[sec:M100-to-M199]]
(((M100 to M199 User Defined Commands)))(((User Defined Commands M100-M199)))

----
M1-- <P- Q->
----

* 'M1--' - an integer in the range of 100 - 199.
* 'P-' - a number passed to the file as the first parameter.
* 'Q-' - a number passed to the file as the second parameter.

The external program 'M1nn'
must be in the directory named in [DISPLAY] PROGRAM_PREFIX in the ini
file and is executed with the P and Q values as its two arguments.
Execution of the RS274NGC file pauses until the invoked program exits.
Any valid executable file can be used.

The error 'Unknown M code used' denotes one of the following

* The specified User Defined Command does not exist
* The file is not an executable file

For example to open and close a collet closer that is controlled by a
parport pin using a bash script file using M101 and M102. Create two
files named M101 and M102. Set them as executable files (typically
right click/properties/permissions) before running EMC2. Make sure the
parport pin is not connected to anything in a HAL file.

.M101 Example File
----
#!/bin/sh
# file to turn on parport pin 14 to open the collet closer
halcmd setp parport.0.pin-14-out True
exit 0
----

.M102 Example File
----
#!/bin/sh
# file to turn off parport pin 14 to open the collet closer
halcmd setp parport.0.pin-14-out False
exit 0
----

To pass a variable to a M1nn file you use the P and Q option like this:

----
M100 P123.456 Q321.654
----

.M100 Example file
----
#!/bin/sh
voltage=$1
feedrate=$2
halcmd setp thc.voltage $voltage
halcmd setp thc.feedrate $feedrate
exit 0
----

// vim: set syntax=asciidoc:<|MERGE_RESOLUTION|>--- conflicted
+++ resolved
@@ -1,17 +1,14 @@
-<<<<<<< HEAD
 :ini: {basebackend@docbook:'':ini}
 :hal: {basebackend@docbook:'':hal}
 :ngc: {basebackend@docbook:'':ngc}
-=======
+
 = M Codes
->>>>>>> 988ec69c
 
 [[cha:m-codes]] (((M Codes)))
 
 == M Code Quick Reference Table [[m-code-quick-reference]]
 [width="60%", options="header", cols="2^,5<"]
 |========================================
-<<<<<<< HEAD
 |Code                                          | Description
 |<<sec:M0-M1,M0 M1>>                           | Program Pause
 |<<sec:M2-M30,M2 M30>>                         | Program End
@@ -36,28 +33,6 @@
 |<<sec:M72-Restore-Modal-State,M72>>           | Restore Modal State
 |<<sec:M73-Save-Autorestore-Modal-State,M73>>  | Save Autorestore Modal State
 |<<sec:M100-to-M199,M100-M199>>                | User Defined M-Codes 
-=======
-|Code                                    | Description
-|<<sec:M0-M1,M0 M1>>                     | Program Pause
-|<<sec:M2-M30,M2 M30>>                   | Program End
-|<<sec:M30-M60,M30 M60>>                 | Program Pause
-|<<sec:M60, M60>>                        | Program End
-|<<sec:M3-M4-M5,M3 M4 M5>>               | Spindle Control
-|<<sec:M6-Tool-Change,M6>>               | Tool Change
-|<<sec:M7-M8-M9,M7 M8 M9>>               | Coolant Control
-|<<sec:M48-Both-Override,M48>>           | Feed & Spindle Overrides Enabled
-|<<sec:M49-Neither-Override,M49>>        | Feed & Spindle Overrides Disabled
-|<<sec:M50-Feed-Override,M50>>           | Feed Override Control
-|<<sec:M51-Spindle-Override,M51>>        | Spindle Override Control
-|<<sec:M52-Adaptive-Feed-Control,M52>>   | Adaptive Feed Control
-|<<sec:M53-Feed-Stop-Control,M53>>       | Feed Stop Control
-|<<sec:M61-Set-Current-Tool-Number,M61>> | Set Current Tool Number
-|<<sec:M62-to-M65,M62-65>>               | Output Control
-|<<sec:M66-Input-Control,M66>>           | Input Control
-|<<sec:M67-Analog-Output,M67>>           | Analog Output Control
-|<<sec:M68-Analog-Output,M68>>           | Analog Output Control
-|<<sec:M100-to-M199,M100-M199>>          | User Defined M-Codes
->>>>>>> 988ec69c
 |========================================
 
 
