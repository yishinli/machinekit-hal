= G Code Overview

[[cha:g-code-overview]] (((G Code Overview)))

:ini: {basebackend@docbook:'':ini}
:hal: {basebackend@docbook:'':hal}
:ngc: {basebackend@docbook:'':ngc}
// begin a listing of ini/hal/ngc files like so:
//[source,{ini}]
//[source,{hal}]
//[source,{ngc}]

The LinuxCNC G Code language is based on the RS274/NGC language. The G
Code language is based on lines of code. Each line (also called a
'block') may include commands to do several different things. Lines of
code may be collected in a file to make a program.

A typical line of code consists of an optional line number at the
beginning followed by one or more 'words'. A word consists of a letter
followed by a number (or something that evaluates to a number). A word
may either give a command or provide an argument to a command. For 
example, 'G1 X3' is a valid line of code with two words. 'G1' is a
command meaning 'move in a straight line at the programmed feed 
rate to the programmed end point', and 'X3' provides an argument
value (the value of X should be 3 at the end of the move). 
Most LinuxCNC G Code commands start with either G or M (for
General and Miscellaneous). The words for these commands are called 'G
codes' and 'M codes.'

The LinuxCNC language has no indicator for the start of a program. The
Interpreter, however, deals with files. A single program may be in a
single file, or a program may be spread across several files. A file
may demarcated with percents in the following way. The first non-blank
line of a file may contain nothing but a percent sign, '%', possibly
surrounded by white space, and later in the file (normally at the end
of the file) there may be a similar line. Demarcating a file with
percents is optional if the file has an 'M2' or 'M30' in it, but is
required if not. An error will be signaled if a file
has a percent line at the beginning but not at the end. The useful
contents of a file demarcated by percents stop after the second percent
line. Anything after that is ignored.

The LinuxCNC G Code language has two commands ('M2' or 'M30'), either of
which ends a program. A program may end before the end of
a file. Lines of a file that occur after the end of a program are not
to be executed. The interpreter does not even read them.

== Format of a line

A permissible line of input code consists of the following, in order,
with the restriction that there is a maximum (currently 256) to the
number of characters allowed on a line.

* an optional block delete character, which is a slash '/'. 
* an optional line number.
* any number of words, parameter settings, and comments.
* an end of line marker (carriage return or line feed or both). 

Any input not explicitly allowed is illegal and will cause the
Interpreter to signal an error.

Spaces and tabs are allowed anywhere on a line of code and do not
change the meaning of the line, except inside comments. This makes some
strange-looking input legal. The line 'G0X +0. 12 34Y 7' is
equivalent to 'G0 x+0.1234 Y7', for example.

Blank lines are allowed in the input. They are to be ignored.

Input is case insensitive, except in comments, i.e., any letter
outside a comment may be in upper or lower case without changing the
meaning of a line.

== Line Number
(((Line Number)))

A line number is the letter N followed by an unsigned integer. Line
numbers may be repeated or used out of order, although normal practice
is to avoid such usage. Line numbers may also be skipped, and that is
normal practice. A line number is not required to be used, but must be
in the proper place if used.

== Word
(((Word)))

A word is a letter other than N followed by a real value.

Words may begin with any of the letters shown in the following Table.
The table includes N for completeness, even
though, as defined above, line numbers are not words. Several letters
(I, J, K, L, P, R) may have different meanings in different contexts.
Letters which refer to axis names are not valid on a machine which does
not have the corresponding axis.

.Words and their meanings[[cap:Words-and-their]]

[width="75%", options="header", cols="^1,<5"]
|========================================
|Letter | Meaning
|A | A axis of machine
|B | B axis of machine
|C | C axis of machine
|D | Tool radius compensation number
|F | Feed rate
|G | General function (See table  <<cap:Modal-Groups,Modal Groups>>)
|H | Tool length offset index
|I | X offset for arcs and G87 canned cycles
|J | Y offset for arcs and G87 canned cycles
.2+|K | Z offset for arcs and G87 canned cycles.
<| Spindle-Motion Ratio for G33 synchronized movements.
|L | generic parameter word for G10, M66 and others
|M | Miscellaneous function (See table  <<cap:Modal-Groups,Modal Groups>>)
|N | Line number
.2+|P | Dwell time in canned cycles and with G4.
<| Key used with G10.
|Q | Feed increment in G73, G83 canned cycles
|R | Arc radius or canned cycle plane
|S | Spindle speed
|T | Tool selection
|U | U axis of machine
|V | V axis of machine
|W | W axis of machine
|X | X axis of machine
|Y | Y axis of machine
|Z | Z axis of machine
|========================================

[[sub:Number]]
== Number

The following rules are used for (explicit) numbers. In these rules a
digit is a single character between 0 and 9.

* A number consists of (1) an optional plus or minus sign, followed by
   (2) zero to many digits, followed, possibly, by (3) one decimal point,
   followed by (4) zero to many digits - provided that there is at least
   one digit somewhere in the number.
* There are two kinds of numbers: integers and decimals. An integer does
   not have a decimal point in it; a decimal does.
* Numbers may have any number of digits, subject to the limitation on
   line length. Only about seventeen significant figures will be retained,
   however (enough for all known applications).
* A non-zero number with no sign as the first character is assumed to be
   positive.

Notice that initial (before the decimal point and the first non-zero
digit) and trailing (after the decimal point and the last non-zero
digit) zeros are allowed but not required. A number written with
initial or trailing zeros will have the same value when it is read as
if the extra zeros were not there.

Numbers used for specific purposes in RS274/NGC are often restricted
to some finite set of values or some to some range of values. In many
uses, decimal numbers must be close to integers; this includes the
values of indexes (for parameters and carousel slot numbers, for
example), M codes, and G codes multiplied by ten. A decimal number
which is supposed be close to an integer is considered close enough if
it is within 0.0001 of an integer.


== Parameters (Variables)[[sec:parameters]](((Parameters)))

The RS274/NGC language supports 'parameters' - what in other
programming languages would be called 'variables'. There are several
types of parameter of different purpose and appearance, each described
in the following sections. The only value type supported by parameters
is floating-point; there are no string, boolean or integer types in
G-code like in other programming languages. However, logic expressions
can be formulated with <<sub:Binary-Operators,boolean operators>>
( 'AND', 'OR', 'XOR', and the comparison operators
'EQ','NE','GT','GE','LT','LE'), and the 'MOD', 'ROUND', 'FUP' and
'FIX' <<cap:Functions,operators>> support integer arithmetic.

Parameters differ in syntax, scope, behavior when not yet
initialized, mode, persistence and intended use.

Syntax:: There are three kinds of syntactic appearance:
* 'numbered' -  #4711
* 'named local' -  #<localvalue>
* 'named global' - #<_globalvalue>

Scope:: The scope of a parameter is either global, or local within a
subroutine. Subroutine parameters and local named variables have local
scope. Global named parameters and numbered parameters starting from
number 31 are global in scope. RS274/NGC uses 'lexical scoping' -
in a subroutine only the local variables defined therein, and any
global variables are visible. The local variables of a
calling procedure are not visible in a called procedure.

Behavior of uninitialized parameters::
 . unitialized global parameters, and unused subroutine parameters 
   return the value zero when used in an expression.
 . unitialized named parameters signal an error when used in an expression.

Mode:: Most parameters are read/write and may be assigned to
within an assignment statement.  However, for many predefined
parameters this does not make sense, so they are are read-only - they
may appear in expressions, but not on the left-hand side of an
assignment statement.

Persistence:: When LinuxCNC is shut down, volatile parameters lose their
values. All parameters except numbered parameters in the current
persistent range footnoteref:[persistent range,The range of persistent
parameters may change as development progresses. This range is
currently 5161- 5390. It is defined in the '_required_parameters array'
in file the src/emc/rs274ngc/interp_array.cc .]  are volatile.
Persistent parameters are saved in the .var file and
restored to their previous values when LinuxCNC is started again. Volatile
numbered parameters are reset to zero.

Intended Use::
 . user parameters:: numbered parameters in the range 31..5000, and named
global and local parameters except predefined parameters. These are
available for general-purpose storage of floating-point values, like
intermediate results, flags etc, throughout program execution.  They
are read/write (can be assigned a value).
 . <<sub:subroutine-parameters,subroutine parameters>> - these are used to hold the actual parameters
passed to a subroutine. 
 . <<sub:numbered-parameters,numbered parameters>> - most of these are used to access offsets of
coordinate systems.
 . <<sub:system-parameters,system parameters>> - used to determine the current
   running version. They are read-only.


=== Numbered Parameters [[sub:numbered-parameters]]

A numbered parameter is the pound character '#' followed by an
integer between 1 and (currently) 5602 footnote:[The RS274/NGC interpreter
maintains an array of numbered parameters. Its size is defined by the
symbol `RS274NGC_MAX_PARAMETERS` in the file
src/emc/rs274ngc/interp_internal.hh). This number of numerical
parameters may also increase as development adds support for new
parameters.  ].  The parameter is referred
to by this integer, and its value is whatever number is stored in the
parameter.

A value is stored in a parameter with the = operator; for example:
----
#3 = 15 (set parameter 3 to 15)
----

A parameter setting does not take
effect until after all parameter values on the same line have been
found. For example, if parameter 3 has been previously set to 15 and
 the line '#3=6 G1 X#3' is interpreted, a straight move to a point
where X equals 15 will
occur and the value of parameter 3 will be 6.

The '#'  character takes precedence over other operations, so that, for
 example, '#1+2' means the number found by adding 2 to the value of
parameter 1, not 
 the value found in parameter 3. Of course, '#[1+2]' does mean the
value found in parameter 3. The '#' character may be repeated; for
example '##2'  means the value of the parameter whose index is the
(integer) value of parameter 2.

31-5000::
    G-Code user parameters. These parameters are global in the G Code file,
    and available for general use. Volatile.

5061-5069::
    Coordinates of a "G38.2" Probe result - X, Y, Z, A, B, C, U, V & W.
    Volatile.

5070::
    "G38" probe result - 1 if success, 0 if probe failed to close. 
    Used with G38.3 and G38.5. Volatile.

5161-5169::
    "G28" Home for X, Y, Z, A, B, C, U, V & W. Persistent.

5181-5189::
    "G30" Home for X, Y, Z, A, B, C, U, V & W. Persistent.

5211-5219::
    "G92" offset for X, Y, Z, A, B, C, U, V & W. Persistent.

5220::
    Coordinate System number 1 - 9 for G54 - G59.3.

5221-5229::
    Coordinate System 1, G54 for X, Y, Z, A, B, C, U, V & W. Persistent.

5241-5249::
    Coordinate System 2, G55 for X, Y, Z, A, B, C, U, V & W. Persistent.

5261-5269::
    Coordinate System 3, G56 for X, Y, Z, A, B, C, U, V & W. Persistent.

5281-5289::
    Coordinate System 4, G57 for X, Y, Z, A, B, C, U, V & W. Persistent.

5301-5309::
    Coordinate System 5, G58 for X, Y, Z, A, B, C, U, V & W. Persistent.

5321-5329::
    Coordinate System 6, G59 for X, Y, Z, A, B, C, U, V & W. Persistent.

5341-5349::
    Coordinate System 7, G59.1 for X, Y, Z, A, B, C, U, V & W. Persistent.

5361-5369::
    Coordinate System 8, G59.2 for X, Y, Z, A, B, C, U, V & W. Persistent.

5381-5389::
    Coordinate System 9, G59.3 for X, Y, Z, A, B, C, U, V & W. Persistent.

5399::
    Result of M66 - Check or wait for input. Volatile.

5400::
    Tool Number. Volatile.

5401-5409::
    Tool Offsets for X, Y, Z, A, B, C, U, V & W. Volatile.

5410::
    Tool Diameter. Volatile.

5411::
    Tool Front Angle. Volatile.

5412::
    Tool Back Angle. Volatile.

5413::
    Tool Orientation. Volatile.

5420-5428::
     Current Position including all offsets and in the current program
    units for X, Y, Z, A, B, C, U, V & W. In absolute machine coordinates, 
    volatile.

5599::
   flag for controlling the output of (DEBUG,) statements.
   1=output, 0=no output; default=1. Volatile.

5600:: 
   toolchanger fault indicator. Used with the iocontrol-v2 component.
   1: toolchanger faulted, 0: normal. Volatile.

5601::
   toolchanger fault code. Used with the iocontrol-v2 component.
   Reflects the value of the `toolchanger-reason` HAL pin if a fault occured. 
   Volatile.

=== Subroutine Parameters [[sub:Subroutine-Parameters]]

1-30::
     Subroutine local parameters of call arguments. These parameters are
    local to the subroutine. Volatile. See also the chapter on <<cha:O-Codes,O-Codes>>.


=== Subroutine Parameters [[sub:subroutine-parameters]]

1-30::
     Subroutine local parameters of call arguments. These parameters are
    local to the subroutine. Volatile. See also the chapter on <<cha:O-Codes,O-Codes>>.


[[sub:Named-Parameters]]
=== Named Parameters

Named parameters work like numbered parameters but are easier to read.
All parameter names are converted to lower case and have spaces and
tabs removed, so '#<param>' and '#<P a R am >' refer to the same
parameter. Named parameters must be enclosed with `< >` marks.

'#<named parameter here>'  is a local named parameter. By default, a
named parameter is local to 
the scope in which it is assigned. You can't access a local parameter
outside of its subroutine - this is so that two subroutines can use the
same parameter names without fear of one subroutine overwriting the
values in another.

'#<_global named parameter here>'  is a global named parameter. They
are accessible from within called 
subroutines and may set values within subroutines that are accessible
to the caller. As far as scope is concerned, they act just like regular
numeric parameters. They are not stored in files.

Examples:

* Declaration of named global variable

----
#<_endmill_dia> = 0.049 
----

* Reference to previously declared global variable

----
#<_endmill_rad> = [#<_endmill_dia>/2.0] 
----

* Mixed literal and named parameters

----
o100 call [0.0] [0.0] [#<_inside_cutout>-#<_endmill_dia>] [#<_Zcut>] [#<_feedrate>]
----

Named parameters spring into existence when they are assigned a value
for the first time. Local named parameters vanish when their scope is
left: when a subroutine returns, all its local parameters are deleted
and cannot be referred to anymore.

It is an error to use a non-existent named paramater within an
expression, or at the right-hand side of an assignment. Printing the
value of a non-existent named parameter with a DEBUG statement - like
'(DEBUG, #<no_such_parameter>)' will display the string +++######+++.

Global parameters, as well as local parameters assigned to at the
global level, retain their value once assigned even when the program
ends, and have these  values when the program is run again.

The <<EXISTS-Function,'EXISTS' function>> tests whether a given named parameter exists.

=== Predefined Named Parameters [[sec:Predefined-Named-Parameters]]

The following global read only named parameters are available to
access internal state of the interpreter and machine state. They can
be used in arbitrary expressions, for instance to control flow of the
program with if-then-else statements.

* `#<_vmajor>` - Major package version. If current version was 2.5.2 would return 2.5.

* `#<_vminor>` - Minor package version. If current version was 2.6.2 it would return 0.2.

* `#<_line>` -
    Sequence number. If running a G-Code file, this returns the current line number.

* `#<_motion_mode>` -
    Return the interpreter's current motion mode:
[width="20%",options="header"]
|========================================
|Motion mode | return value
|G1| 10
|G2| 20
|G3| 30
|G33| 330
|G38.2| 382
|G38.3| 383
|G38.4| 384
|G38.5| 385
|G5.2| 52
|G73| 730
|G76| 760
|G80| 800
|G81| 810
|G82| 820
|G83| 830
|G84| 840
|G85| 850
|G86| 860
|G87| 870
|G88| 880
|G89| 890
|========================================
* `#<_plane>` -
    returns the value designating the current plane:
[width="20%",options="header"]
|========================================
|Plane | return value
|G17| 170
|G18| 180
|G19| 190
|G17.1| 171
|G18.1| 181
|G19.1| 191
|========================================


* `#<_ccomp>` -
    Status of cutter compensation. Return values:
[width="20%",options="header"]
|========================================
|Mode | return value
|G40 | 400
|G41 | 410
|G41.1| 411
|G41 | 410
|G42 | 420
|G42.1 | 421
|========================================

* `#<_metric>` -
    Return 1 if G21 is on, else 0.

* `#<_imperial>` -
    Return 1 if G20 is on, else 0.

* `#<_absolute>` -
    Return 1 if G90 is on, else 0.

* `#<_incremental>` -
    Return 1 if G91 is on, else 0.

* `#<_inverse_time>` -
    Return 1 if inverse feed mode (G93) is on, else 0.

* `#<_units_per_minute>` -
    Return 1 if Units/minute feed mode (G94) is on, else 0.

* `#<_units_per_rev>` -
    Return 1 if Units/revolution mode (G95) is on, else 0.

* `#<_coord_system>` -
    Return index of the current coordinate system (G54..G59.3)
[width="20%",options="header"]
|========================================
|Mode | return value
|G54| 0
|G55| 1
|G56| 2
|G57| 3
|G58| 4
|G59| 5
|G59.1|6
|G59.2|7
|G59.3|8
|========================================

<<<<<<< HEAD
* `#<_tool_offset>` -
    Return 1 if tool offset (G43) is on, else 0.

* `#<_retract_r_plane>` -
    Return 1 if G98 is set, else 0.

* `#<_retract_old_z>` -
    Return 1 if G99 is on, else 0.
=======
The global parameters _a, _b, _c, ... _z have been reserved for
special use. In the future, they may provide access to the last A word,
B word, C word, etc.
>>>>>>> e606f9f8

[[sub:system-parameters]]
=== System Parameters

* `#<_spindle_rpm_mode>` -
    Return 1 if spindle rpm mode (G97) is on, else 0.

* `#<_spindle_css_mode>` -
    Return 1 if constant surface speed mode (G96) is on, else 0.

* `#<_ijk_absolute_mode>` -
    Return 1 if Absolute Arc distance mode (G90.1) is on, else 0.

* `#<_lathe_diameter_mode>` -
    Return 1 if this is a lathe configuration and diameter (G7) mode is on, else 0.

* `#<_lathe_radius_mode>` -
    Return 1 if this is a lathe configuration and radius (G8) mode is on, else 0.

* `#<_spindle_on>` -
    Return 1 if spindle currently running (M3 or M4) else 0.

* `#<_spindle_cw>` -
    Return 1 if spindle direction is clockwise (M3) else 0.

* `#<_mist>` -
    Return 1 if mist (M7) is on.

* `#<_flood>` -
    Return 1 if flood (M8) is on.

* `#<_speed_override>` -
    Return 1 if feed override (M48 or M50 P1) is on, else 0.

* `#<_feed_override>` -
    Return 1 if feed override (M48 or M51 P1) is on, else 0.

* `#<_adaptive_feed>` -
    Return 1 if adaptive feed (M52 or M52 P1) is on, else 0.

* `#<_feed_hold>` -
    Return 1 if feed hold switch is enabled (M53 P1), else 0.

* `#<_feed>` -
    Return the current feed value (F).

* `#<_rpm>` -
    Return the current spindle speed (S).

* `#<_x>` -
    Return absolute machine X coordinate. Same as #5420.

* `#<_y>` -
    Return absolute machine Y coordinate. Same as #5421.

* `#<_z>` -
    Return absolute machine Z coordinate. Same as #5422.

* `#<_a>` -
    Return absolute machine A coordinate. Same as #5423.

* `#<_b>` -
    Return absolute machine B coordinate. Same as #5424.

* `#<_c>` -
    Return absolute machine C coordinate. Same as #5425.

* `#<_u>` -
    Return absolute machine U coordinate. Same as #5426.

* `#<_v>` -
    Return absolute machine V coordinate. Same as #5427.

* `#<_w>` -
    Return absolute machine W coordinate. Same as #5428.

* `#<_current_tool>` -
    Return number of the current tool in spindle. Same as #5400.

* `#<_current_pocket>` -
    Return pocket number of the current tool.

* `#<_selected_tool>` -
    Return number of the selected tool post a T code. Default -1.

* `#<_selected_pocket>` -
    Return number of the selected pocket post a T code. Default -1
    (no pocket selected).

* `#<_value>` -  [[param:_value]]
    Return value from the last O-word `return` or `endsub`.  Default
    value 0 if no expression after `return` or `endsub`.  Initialized
    to 0 on program start.  See also
    <<sec:Subroutine-return-values,Subroutine return values>>.

* `#<_value_returned>` -
    1.0 if the last O-word `return` or `endsub` returned a value, 0
    otherwise. Cleared by the next O-word call.

* `#<_task>` -
    1.0 if the executing interpreter instance is part of milltask, 0.0
    otherwise. Sometimes it is necessary to treat this case specially
    to retain proper preview, for instance when testing the success of 
    a probe (G38.x) by inspecting #5070, which will always fail in the
    preview interpreter (e.g. Axis).

* `#<_call_level>` -
    current nesting level of O-word procedures. For debugging.

* `#<_remap_level>` -
    current level of the remap stack. Each remap in a block adds one
    to the remap level. For debugging.

[[sec:Expressions]]
== Expressions

An expression is a set of characters starting with a left bracket '['
and ending with a balancing right bracket ']' . In between the brackets
are numbers, parameter values, mathematical
operations, and other expressions. An expression is evaluated to
produce a number. The expressions on a line are evaluated when the line
is read, before anything on the line is executed. An example of an
expression is '[1 + acos[0] - [#3 ** [4.0/2]]]'.

[[sec:Binary-Operators]]
== Binary Operators

Binary operators only appear inside expressions. There are four basic
mathematical operations: addition ('+'), subtraction ('-'),
multiplication ('\*'), and division ('/'). There are three logical
operations: non-exclusive or ('OR'), exclusive or ('XOR'), and logical
and ('AND'). The eighth operation is the modulus operation ('MOD'). The
ninth operation is the 'power' operation ('**') of raising the number
on the left of the operation to the power on 
 the right. The relational operators are equality ('EQ'), inequality
('NE'), strictly greater than ('GT'), greater than or equal to ('GE'),
strictly less than ('LT'), and less than or equal to ('LE').

The binary operations are divided into several groups according to
their precedence. (see table  <<cap:Operator-Precedence>>) If
operations in different precedence groups are strung together (for
example in the expression '[2.0 / 3 * 1.5 - 5.5 / 11.0]'), operations
in a higher group are to be performed before operations
in a lower group. If an expression contains more than one operation
 from the same group (such as the first '/' and '*'  in the example),
the operation on the left is performed first. Thus,
 the example is equivalent to: '[ [ [2.0 / 3] * 1.5] - [5.5 / 11.0] ]' ,
which is equivalent to to '[1.0 - 0.5]' , which is '0.5'.

The logical operations and modulus are to be performed on any real
numbers, not just on integers. The number zero is equivalent to logical
false, and any non-zero number is equivalent to logical true.

.Operator Precedence[[cap:Operator-Precedence]](((operator precedence)))

[width="60%", options="header", cols="2*^"]
|========================================
|Operators | Precedence
|** | 'highest'
|* / MOD | 
|+ - | 
|EQ NE GT GE LT LE | 
|AND OR XOR | 'lowest'
|========================================

=== Equality and floating-point values

The RS274/NGC language only supports floating-point values of finite
precision.  Therefore, testing for equality or inequality of two
floating-point values is inherently problematic. The interpreter
solves this problem by considering values equal if their absolute
difference is less than 0.0001 (this value is defined as
`TOLERANCE_EQUAL` in src/emc/rs274ngc/interp_internal.hh).

[[sub:Unary-Operation-Value]]
== Functions[[sub:functions]]

A function is either 'ATAN' followed by one expression divided by
another expression (for
 example 'ATAN[2]/[1+3]') or any other function name followed by an
expression (for example 'SIN[90]'). The available functions are
shown in table  <<cap:Functions>>.
 Arguments to unary operations which take angle measures ('COS', 'SIN',
and 'TAN' ) are in degrees. Values returned by unary operations which
return
angle measures ('ACOS', 'ASIN', and 'ATAN') are also in degrees.

.Functions[[cap:Functions]]

[width="75%", options="header", cols="^,<"]
|========================================
|Function Name | Function result
|ATAN[Y]/[X] | Four quadrant inverse tangent
|ABS[arg] | Absolute value
|ACOS[arg] | Inverse cosine
|ASIN[arg] | Inverse sine
|COS[arg] | Cosine
|EXP[arg] | e raised to the given power
|FIX[arg] | Round down to integer
|FUP[arg] | Round up to integer
|ROUND[arg] | Round to nearest integer
|LN[arg] | Base-e logarithm
|SIN[arg] | Sine
|SQRT[arg] | Square Root
|TAN[arg] | Tangent
|EXISTS[arg] | Check named Parameter
|========================================

The 'FIX' function rounds towards the left (less positive or more
negative) on 
a number line, so that 'FIX[2.8] =2' and 'FIX[-2.8] = -3', for
example. The 'FUP'  operation rounds towards the right (more positive
or less negative)
on a number line; 'FUP[2.8] = 3' and 'FUP[-2.8] = -2', for example.

[[EXISTS-Function]]The `EXISTS` function checks for the existence of a single named
parameter. It takes only one named parameter and returns 1 if it
exists and 0 if it does not exist. It is an error if you use a
numbered parameter or an expression. Here is an example for the usage
of the EXISTS function:

[source,{ngc}]
---------------------------------------------------------------------
o<test> sub
o10 if [EXISTS[#<_global>]]
    (debug, _global exists and has the value #<_global>)
o10 else
    (debug, _global does not exist)
o10 endif
o<test> endsub

o<test> call
#<_global> = 4711
o<test> call
m2
---------------------------------------------------------------------

== Repeated Items

A line may have any number of G words, but two G words from the same
modal group may not appear on the
same line See the <<sec:Modal-Groups,Modal Groups>> Section for more information.

A line may have zero to four M words. Two M words from the same modal
group may not appear on the same line.

For all other legal letters, a line may have only one word beginning
with that letter.

If a parameter setting of the same parameter is repeated on a line,
'#3=15 #3=6', for example, only the last setting will take effect.
It is silly,
but not illegal, to set the same parameter twice on the same line.

If more than one comment appears on a line, only the last one will be
used; each of the other comments will be read and its format will be
checked, but it will be ignored thereafter. It is expected that putting
more than one comment on a line will be very rare.

== Item order

The three types of item whose order may vary on a line (as given at
the beginning of this section) are word, parameter setting, and
comment. Imagine that these three types of item are divided into three
groups by type.

The first group (the words) may be reordered in any way without
changing the meaning of the line.

If the second group (the parameter settings) is reordered, there will
be no change in the meaning of the line unless the same parameter is
set more than once. In this case, only the last setting of the
parameter will take effect. For example, after the line '#3=15 #3=6'
has been interpreted, the value of parameter 3 will be 6. If the
 order is reversed to '#3=6 #3=15' and the line is interpreted, the
value of parameter 3 will be 15.

If the third group (the comments) contains more than one comment and
is reordered, only the last comment will be used.

If each group is kept in order or reordered without changing the
meaning of the line, then the three groups may be interleaved in any
way without changing the meaning of the line. For example, the line
'g40 g1 #3=15 (foo) #4=-7.0' has five items and means exactly the
same thing in any of the 120
 possible orders (such as '#4=-7.0 g1 #3=15 g40 (foo)') for the five
items.

== Commands and Machine Modes

Many commands cause the controller to change from one mode to another,
and the mode stays active until some other command changes it
implicitly or explicitly. Such commands are called 'modal'. For
example, if coolant is turned on, it stays on until it is explicitly
turned off. The G codes for motion are also modal. If a G1 (straight
move) command is given on one line, for example, it will be executed
again on the next line if one or more axis words is available on the
line, unless an explicit command is given on that next line using the
axis words or canceling motion.

'Non-modal' codes have effect only on the lines on which they occur.
For example, G4 (dwell) is non-modal.

== Polar Coordinates
(((Polar Coordinates)))

Polar Coordinates can be used to specify the XY coordinate of a move.
The @n is the distance and ^n is the angle. The advantage of this is
for things like bolt hole circles which can be done very simply by
moving to a point in the center of the circle, setting the offset and
then moving out to the first hole then run the drill cycle. 
Polar Coordinates always are from the current XY zero position. 
To shift the Polar Coordinates from machine zero use an offset 
or select a coordinate system.

In Absolute Mode the distance and angle is from the XY zero position
and the angle starts with 0 on the X Positive axis and increases in a CCW
direction about the Z axis. The code G1 @1^90 is the same as G1 Y1.

In Relative Mode the distance and angle is also from the XY zero
position but it is cumulative. 
This can be confusing at first how this works in incremental mode.

For example if you have the following program you might expect it to
be a square pattern.

----
F100 G1 @.5 ^90 
G91 @.5 ^90 
@.5 ^90
@.5 ^90
@.5 ^90
G90 G0 X0 Y0 M2
----

You can see from the following figure that the output is not what you
might expect. Because we added 0.5 to the distance each time the 
distance from the XY zero position increased with each line.

.Polar Spiral[[fig:Polar-Spiral]]

image::images/polar01.png[align="center"]

The following code will produce our square pattern.

----
F100 G1 @.5 ^90 
G91 ^90
^90
^90
^90
G90 G0 X0 Y0 M2
----

As you can see by only adding to the angle by 90 degrees each time the
end point distance is the same for each line.

.Polar Square[[fig:Polar-Square]]

image::images/polar02.png[align="center"]

It is an error if:

* An incremental move is started at the origin
* A mix of Polar and and X or Y words are used


[[sec:Modal-Groups]]
== Modal Groups
(((Modal Groups)))

Modal commands are arranged in sets called 'modal groups', and only
one member of a modal group may be in force at any given time. In
general, a modal group contains commands for which it is logically
impossible for two members to be in effect at the same time - like
measure in inches vs. measure in millimeters. A machining center may be
in many modes at the same time, with one mode from each modal group
being in effect. The modal groups are shown in the following Table.

.G-Code Modal Groups[[cap:Modal-Groups]]

[width="100%", cols="4,6", options="header"]
|========================================
|Modal Group Meaning                   | Member Words
|Non-modal codes (Group 0)             | G4, G10 G28, G30, G53 G92, G92.1, G92.2, G92.3, 
.2+|Motion (Group 1)                   | G0, G1, G2, G3, G33, G38.x, G73, G76, G80, G81
                                       | G82, G83, G84, G85, G86, G87, G88, G89
|Plane selection (Group 2)             | G17, G18, G19, G17.1, G18.1, G19.1
|Distance Mode (Group 3)               | G90, G91
|Arc IJK Distance Mode (Group 4)       | G90.1, G91.1
|Feed Rate Mode (Group 5)              | G93, G94, G95
|Units (Group 6)                       | G20, G21
|Cutter Diameter Compensation (Group 7)| G40, G41, G42, G41.1, G42.1
|Tool Length Offset (Group 8)          | G43, G43.1, G49
|Canned Cycles Return Mode (Group 10)  | G98, G99
|Coordinate System (Group 12)          | G54, G55, G56, G57, G58, G59, G59.1, G59.2, G59.3
|Control Mode (Group 13)               | G61, G61.1, G64
|Spindle Speed Mode (Group 14)         | G96, G97
|Lathe Diameter Mode (Group 15)        | G7, G8
|========================================

.M-Code Modal Groups[[tbl:m-modal-groups]]

[width="80%", cols="4,6", options="header"]
|========================================
|Modal Group Meaning           | Member Words
|Stopping (Group 4)            | M0, M1, M2, M30, M60
|I/O on/off (Group 5)          | M6 Tn
|Tool Change (Group 6)         | M6 Tn
|Spindle (Group 7)             | M3, M4, M5
|Coolant (Group 8)             | (M7 M8 can both be on), M9
|Override Switches (Group 9)   | M48, M49
|User Defined (Group 10)       |M100-M199
|========================================

For several modal groups, when a machining center is ready to accept
commands, one member of the group must be in effect. There are default
settings for these modal groups. When the machining center is turned on
or otherwise re-initialized, the default values are automatically in
effect.

Group 1, the first group on the table, is a group of G codes for
motion. One of these is always in effect. That one is called the
current motion mode.

It is an error to put a G-code from group 1 and a G-code from group 0
on the same line if both of them use axis words. If an axis word-using
G-code from group 1 is implicitly in effect on a line (by having been
activated on an earlier line), and a group 0 G-code that uses axis
words appears on the line, the activity of the group 1 G-code is
suspended for that line. The axis word-using G-codes from group 0 are
G10, G28, G30, and G92.

It is an error to include any unrelated words on a line with 'O-' flow
control.

== Comments[[sec:comments]]

Comments can be added to lines of G code to help clear up the
intention of the programmer. Comments can be embedded in a line using
parentheses () or for the remainder of a line using a semi-colon. The
semi-colon is not treated as the start of a comment when enclosed in
parentheses.

<<<<<<< HEAD
[source,{ngc}]
---------------------------------------------------------------------
G0 (Rapid to start) X1 Y1
G0 X1 Y1 (Rapid to start; but don't forget the coolant)
=======
Comments may appear between words, but not between words and their
corresponding parameter. So, 'S100(set speed)F200(feed)' is OK while
'S(speed)100F(feed)' is not.

----
G0 (Rapid to start) X1 Y1 
G0 X1 Y1 (Rapid to start; but don't forget the coolant) 
>>>>>>> e606f9f8
M2 ; End of program.
---------------------------------------------------------------------

There are several 'active' comments which look like comments but cause
some action, like '(debug,..)' or '(print,..)'. If there are
several comments on a line, only the last comment will be interpreted
according to these rules. Hence, a normal comment following an active
comment will in effect disable the active comment. For example, '(foo)
(debug,#1)' will print the value of parameter '#1', however
'(debug,#1)(foo)' will not.

A comment introduced by a semicolon is by definition the last comment
on that line, and will always be interpreted for active comment syntax.

== Messages[[sec:messages]]
(((Messages)))

* '(MSG,)' - displays message if 'MSG' appears after the left
             parenthesis and before any other printing characters.
             Variants of 'MSG' which include white space and lower case
             characters are allowed. The rest of the characters before
             the right parenthesis are considered to be a message.
             Messages should be displayed on the message display device
             of the user interface if provided.

.Message Example
----
(MSG, This is a message)
----

== Probe Logging[[sec:probe-logging]]
(((Probe Logging)))

* '(PROBEOPEN filename.txt)' - will open filename.txt and store the 9-number
                               coordinate consisting of XYZABCUVW of each
                               successful straight probe in it.
* '(PROBECLOSE)' - will close the open probelog file.

For more information on probing see the <<sec:G38-probe,G38>> Section.

== Logging[[sec:log]]
(((Logging)))

* '(LOGOPEN,filename.txt)' - opens the named log file. If the file
                             already exists, it is truncated.

* '(LOGAPPEND,filename)' - opens the named log file. If the file already
                           exists, the data is appended.

* '(LOGCLOSE)' - closes an open log file.

* '(LOG,)' - everything past the ',' is written to the log file if it is open.
             Supports expansion of parameters as described below.

== Debug Messages[[sec:debug-messages]]
(((Debug Messages)))

* '(DEBUG,)' - displays a message like '(MSG,)' with the addition of
              special handling for comment parameters as described below.

== Print Messages[[sec:print-messages]]
(((Print Messages)))

* '(PRINT,)' - messages are output to 'stderr' with special handling
               for comment parameters as described below.

== Comment Parameters

In the DEBUG, PRINT and LOG comments, the values of parameters in the
message are expanded.

For example: to print a named global variable to stderr (the default
console window) add a line to your G code like...

.Parameters Example
----
(print,endmill dia = #<_endmill_dia>)
----

Inside the above types of comments, sequences like '#123' are replaced
by the value of the parameter 123. Sequences like '#<named parameter>'
are replaced by the value of the named parameter. Named parameters
will have white space removed from them. So, '#<named parameter>'
will be converted to '#<namedparameter>'.

== File Size

The interpreter and task are carefully written so that the only limit
on part program size is disk capacity. The TkLinuxCNC and Axis interface
both load the program text to display it to the user, though, so RAM
becomes a limiting factor. In Axis, because the preview plot is drawn
by default, the redraw time also becomes a practical limit on program
size. The preview can be turned off in Axis to speed up loading large
part programs. In Axis sections of the preview can be turned off using
special comments.

[[sec:Order-of-Execution]]
== G Code Order of Execution
(((G Code Order of Execution)))

The order of execution of items on a line is defined not by the
position of each item on the line, but by the following list:

* O-word commands (optionally followed by a comment but no other words allowed on the same line)
* Comment (including message)
* Set feed rate mode (G93, G94). 
* Set feed rate (F). 
* Set spindle speed (S). 
* Select tool (T). 
* HAL pin I/O (M62-M68).
* Change tool (M6) and Set Tool Number (M61).
* Spindle on or off (M3, M4, M5).
* Save State (M70, M73), Restore State (M72), Invalidate State (M71).
* Coolant on or off (M7, M8, M9).
* Enable or disable overrides (M48, M49,M50,M51,M52,M53).
* User-defined Commands (M100-M199).
* Dwell (G4). 
* Set active plane (G17, G18, G19). 
* Set length units (G20, G21).
* Cutter radius compensation on or off (G40, G41, G42) 
* Cutter length compensation on or off (G43, G49) 
* Coordinate system selection (G54, G55, G56, G57, G58, G59, G59.1, G59.2, G59.3). 
* Set path control mode (G61, G61.1, G64)
* Set distance mode (G90, G91). 
* Set retract mode (G98, G99).
* Go to reference location (G28, G30) or change coordinate system 
   data (G10) or set axis offsets (G92, G92.1, G92.2, G94). 
* Perform motion (G0 to G3, G33, G38.x, G73, G76, G80 to G89), as modified (possibly) by G53. 
* Stop (M0, M1, M2, M30, M60).

== G Code Best Practices
(((G Code Best Practices)))

=== Use an appropriate decimal precision

Use at least 3 digits after the decimal when milling in millimeters,
and at least 4 digits after the decimal when milling in inches.

=== Use consistent white space

G-code is most legible when at least one space appears before words.
While it is permitted to insert white space in the middle of numbers,
there is no reason to do so.

=== Use Center-format arcs

Center-format arcs (which use 'I- J- K-' instead of 'R-' ) behave more
consistently than R-format arcs, particularly for
included angles near 180 or 360 degrees.

=== Put important modal settings at the top of the file

When correct execution of your program depends on modal settings, be
sure to set them at the beginning of the part program. Modes can carry
over from previous programs and from the MDI commands.

As a good preventative measure, put a line similar to the following at
the top of all your programs:

[source,{ngc}]
---------------------------------------------------------------------
    G17 G20 G40 G49 G54 G80 G90 G94 
---------------------------------------------------------------------

(XY plane, inch mode, cancel diameter compensation, cancel length
offset, coordinate system 1, cancel motion, non-incremental motion,
feed/minute mode)

Perhaps the most critical modal setting is the distance units--If you
do not include G20 or G21, then different machines will mill the
program at different scales. Other settings, such as the return mode in
canned cycles may also be important.

=== Don't put too many things on one line

Ignore everything in Section <<sec:Order-of-Execution,Order of Execution>>, and instead
write no line of code that is the slightest bit ambiguous.

=== Don't set & use a parameter on the same line

Don't use and set a parameter on the same line, even though the
semantics are well defined. Updating a variable to a new value, such as
'#1=[#1+#2'] is OK.

=== Don't use line numbers

Line numbers offer no benefits. When line numbers are reported in
error messages, the numbers refer to the line number in the file, not
the N-word value.

== Linear and Rotary Axis

Because the meaning of an F-word in feed-per-minute mode varies
depending on which axes are commanded to move, and because the amount
of material removed does not depend only on the feed rate, it may be
easier to use G93 inverse time feed mode to achieve the desired
material removal rate.

[appendix]
= Numbered Parameters persistence
[[var_file_format]]

The values of parameters in the persistent range are retained over
time, even if the machining center is powered down.  EMC2 uses a
parameter file to ensure persistence. It is managed by the
Interpreter. The Interpreter reads the file when it starts up, and
writes the file when it exits.

The format of a parameter file is shown in Table
<<cap:Parameter-File-Format,Parameter File Format>>. 

The Interpreter expects the file to have two colums. It skips any
lines which do not contain exactly two numeric values. The first
column is expected to contain an integer value (the parameter's
number). The second column contains a floating point number (this
parameter's last value). The value is represented as a
double-precision floating point number inside the Interpreter, but a
decimal point is not required in the file.

Parameters in the user-defined range (31-5000) may be added to this
file. Such parameters will be read by the Interpreter and written to
the file as it exits.

Missing Parameters in the persistent range will be initialized to zero
and written with their current values on the next save operation.

The parameter numbers must be arranged in ascending order. An
`Parameter file out of order` error  will be signalled if they are  not in
ascending order. 

The original file is saved as a backup file when the new file
is written. 

.Parameter File Format[[cap:Parameter-File-Format]]

[width="90%", options="header"]
|========================================
|Parameter Number | Parameter Value 
|5161 | 0.0 
|5162 | 0.0 
|========================================










<|MERGE_RESOLUTION|>--- conflicted
+++ resolved
@@ -519,7 +519,6 @@
 |G59.3|8
 |========================================
 
-<<<<<<< HEAD
 * `#<_tool_offset>` -
     Return 1 if tool offset (G43) is on, else 0.
 
@@ -528,11 +527,6 @@
 
 * `#<_retract_old_z>` -
     Return 1 if G99 is on, else 0.
-=======
-The global parameters _a, _b, _c, ... _z have been reserved for
-special use. In the future, they may provide access to the last A word,
-B word, C word, etc.
->>>>>>> e606f9f8
 
 [[sub:system-parameters]]
 === System Parameters
@@ -977,20 +971,14 @@
 semi-colon is not treated as the start of a comment when enclosed in
 parentheses.
 
-<<<<<<< HEAD
+Comments may appear between words, but not between words and their
+corresponding parameter. So, 'S100(set speed)F200(feed)' is OK while
+'S(speed)100F(feed)' is not.
+
 [source,{ngc}]
 ---------------------------------------------------------------------
 G0 (Rapid to start) X1 Y1
 G0 X1 Y1 (Rapid to start; but don't forget the coolant)
-=======
-Comments may appear between words, but not between words and their
-corresponding parameter. So, 'S100(set speed)F200(feed)' is OK while
-'S(speed)100F(feed)' is not.
-
-----
-G0 (Rapid to start) X1 Y1 
-G0 X1 Y1 (Rapid to start; but don't forget the coolant) 
->>>>>>> e606f9f8
 M2 ; End of program.
 ---------------------------------------------------------------------
 
